<<<<<<< HEAD
﻿<?xml version="1.0" encoding="utf-8"?>
<Project ToolsVersion="14.0" DefaultTargets="Build" xmlns="http://schemas.microsoft.com/developer/msbuild/2003">
  <Import Project="$(MSBuildExtensionsPath)\$(MSBuildToolsVersion)\Microsoft.Common.props" Condition="Exists('$(MSBuildExtensionsPath)\$(MSBuildToolsVersion)\Microsoft.Common.props')" />
  <PropertyGroup>
    <Configuration Condition=" '$(Configuration)' == '' ">Debug</Configuration>
    <Platform Condition=" '$(Platform)' == '' ">AnyCPU</Platform>
    <SchemaVersion>2.0</SchemaVersion>
    <ProjectGuid>b94d60ad-2083-4e08-b28f-43122be14819</ProjectGuid>
    <OutputType>Library</OutputType>
    <RootNamespace>Argu.Tests</RootNamespace>
    <AssemblyName>Argu.Tests</AssemblyName>
    <TargetFrameworkVersion>v4.5</TargetFrameworkVersion>
    <TargetFSharpCoreVersion>4.4.0.0</TargetFSharpCoreVersion>
    <AutoGenerateBindingRedirects>true</AutoGenerateBindingRedirects>
    <Name>Argu.Tests</Name>
    <TargetFrameworkProfile />
    <ResolveNuGetPackages>false</ResolveNuGetPackages>
  </PropertyGroup>
  <PropertyGroup Condition=" '$(Configuration)|$(Platform)' == 'Debug|AnyCPU' ">
    <DebugSymbols>true</DebugSymbols>
    <DebugType>full</DebugType>
    <Optimize>false</Optimize>
    <Tailcalls>false</Tailcalls>
    <OutputPath>..\..\bin\net40\</OutputPath>
    <DefineConstants>DEBUG;TRACE</DefineConstants>
    <WarningLevel>3</WarningLevel>
    <DocumentationFile>..\..\bin\net40\Argu.Tests.XML</DocumentationFile>
  </PropertyGroup>
  <PropertyGroup Condition=" '$(Configuration)|$(Platform)' == 'Release|AnyCPU' ">
    <DebugType>pdbonly</DebugType>
    <Optimize>true</Optimize>
    <Tailcalls>true</Tailcalls>
    <OutputPath>..\..\bin\net40\</OutputPath>
    <DefineConstants>TRACE</DefineConstants>
    <WarningLevel>3</WarningLevel>
    <DocumentationFile>..\..\bin\net40\Argu.Tests.XML</DocumentationFile>
  </PropertyGroup>
  <PropertyGroup>
    <MinimumVisualStudioVersion Condition="'$(MinimumVisualStudioVersion)' == ''">11</MinimumVisualStudioVersion>
  </PropertyGroup>
  <Choose>
    <When Condition="'$(VisualStudioVersion)' == '11.0'">
      <PropertyGroup Condition="Exists('$(MSBuildExtensionsPath32)\..\Microsoft SDKs\F#\3.0\Framework\v4.0\Microsoft.FSharp.Targets')">
        <FSharpTargetsPath>$(MSBuildExtensionsPath32)\..\Microsoft SDKs\F#\3.0\Framework\v4.0\Microsoft.FSharp.Targets</FSharpTargetsPath>
      </PropertyGroup>
    </When>
    <Otherwise>
      <PropertyGroup Condition="Exists('$(MSBuildExtensionsPath32)\Microsoft\VisualStudio\v$(VisualStudioVersion)\FSharp\Microsoft.FSharp.Targets')">
        <FSharpTargetsPath>$(MSBuildExtensionsPath32)\Microsoft\VisualStudio\v$(VisualStudioVersion)\FSharp\Microsoft.FSharp.Targets</FSharpTargetsPath>
      </PropertyGroup>
    </Otherwise>
  </Choose>
  <Import Project="$(FSharpTargetsPath)" />
  <Choose>
    <When Condition="$(TargetFrameworkIdentifier) == '.NETFramework' And ($(TargetFrameworkVersion) == 'v2.0' Or $(TargetFrameworkVersion) == 'v3.0' Or $(TargetFrameworkVersion) == 'v3.5' Or $(TargetFrameworkVersion) == 'v4.0' Or $(TargetFrameworkVersion) == 'v4.0.3' Or $(TargetFrameworkVersion) == 'v4.5' Or $(TargetFrameworkVersion) == 'v4.5.1' Or $(TargetFrameworkVersion) == 'v4.5.2' Or $(TargetFrameworkVersion) == 'v4.5.3' Or $(TargetFrameworkVersion) == 'v4.6' Or $(TargetFrameworkVersion) == 'v4.6.1' Or $(TargetFrameworkVersion) == 'v4.6.2' Or $(TargetFrameworkVersion) == 'v4.6.3' Or $(TargetFrameworkVersion) == 'v4.7')">
      <PropertyGroup>
        <__paket__xunit_runner_visualstudio_props>net20\xunit.runner.visualstudio</__paket__xunit_runner_visualstudio_props>
      </PropertyGroup>
    </When>
    <When Condition="($(TargetFrameworkIdentifier) == '.NETStandard' And ($(TargetFrameworkVersion) == 'v1.0' Or $(TargetFrameworkVersion) == 'v1.1' Or $(TargetFrameworkVersion) == 'v1.2' Or $(TargetFrameworkVersion) == 'v1.3' Or $(TargetFrameworkVersion) == 'v1.4' Or $(TargetFrameworkVersion) == 'v1.5' Or $(TargetFrameworkVersion) == 'v1.6' Or $(TargetFrameworkVersion) == 'v2.0')) Or ($(TargetFrameworkIdentifier) == '.NETCoreApp' And ($(TargetFrameworkVersion) == 'v1.0' Or $(TargetFrameworkVersion) == 'v1.1' Or $(TargetFrameworkVersion) == 'v2.0')) Or ($(TargetFrameworkIdentifier) == 'MonoAndroid' And ($(TargetFrameworkVersion) == 'v1.0' Or $(TargetFrameworkVersion) == 'v2.2' Or $(TargetFrameworkVersion) == 'v2.3' Or $(TargetFrameworkVersion) == 'v4.0.3' Or $(TargetFrameworkVersion) == 'v4.1' Or $(TargetFrameworkVersion) == 'v4.2' Or $(TargetFrameworkVersion) == 'v4.3' Or $(TargetFrameworkVersion) == 'v4.4' Or $(TargetFrameworkVersion) == 'v4.4W' Or $(TargetFrameworkVersion) == 'v5.0' Or $(TargetFrameworkVersion) == 'v5.1' Or $(TargetFrameworkVersion) == 'v6.0' Or $(TargetFrameworkVersion) == 'v7.0' Or $(TargetFrameworkVersion) == 'v7.1')) Or ($(TargetFrameworkIdentifier) == 'MonoTouch') Or ($(TargetFrameworkIdentifier) == 'Xamarin.iOS') Or ($(TargetFrameworkIdentifier) == 'Xamarin.Mac') Or ($(TargetFrameworkIdentifier) == '.NETCore' And $(TargetFrameworkVersion) == 'v4.5') Or ($(TargetFrameworkIdentifier) == 'WindowsPhone' And ($(TargetFrameworkVersion) == 'v8.0' Or $(TargetFrameworkVersion) == 'v8.1')) Or ($(TargetFrameworkProfile) == 'Profile7') Or ($(TargetFrameworkProfile) == 'Profile31') Or ($(TargetFrameworkProfile) == 'Profile32') Or ($(TargetFrameworkProfile) == 'Profile44') Or ($(TargetFrameworkProfile) == 'Profile49') Or ($(TargetFrameworkProfile) == 'Profile78') Or ($(TargetFrameworkProfile) == 'Profile84') Or ($(TargetFrameworkProfile) == 'Profile111') Or ($(TargetFrameworkProfile) == 'Profile151') Or ($(TargetFrameworkProfile) == 'Profile157') Or ($(TargetFrameworkProfile) == 'Profile259')">
      <PropertyGroup>
        <__paket__xunit_runner_visualstudio_props>portable-net45+win8+wp8+wpa81\xunit.runner.visualstudio</__paket__xunit_runner_visualstudio_props>
      </PropertyGroup>
    </When>
    <When Condition="$(TargetFrameworkIdentifier) == '.NETCore' And $(TargetFrameworkVersion) == 'v5.0'">
      <PropertyGroup>
        <__paket__xunit_runner_visualstudio_props>uap10.0\xunit.runner.visualstudio</__paket__xunit_runner_visualstudio_props>
        <__paket__xunit_runner_visualstudio_targets>uap10.0\xunit.runner.visualstudio</__paket__xunit_runner_visualstudio_targets>
      </PropertyGroup>
    </When>
    <When Condition="$(TargetFrameworkIdentifier) == '.NETCore' And ($(TargetFrameworkVersion) == 'v4.5.1' Or $(TargetFrameworkVersion) == 'v5.0')">
      <PropertyGroup>
        <__paket__xunit_runner_visualstudio_props>win81\xunit.runner.visualstudio</__paket__xunit_runner_visualstudio_props>
        <__paket__xunit_runner_visualstudio_targets>win81\xunit.runner.visualstudio</__paket__xunit_runner_visualstudio_targets>
      </PropertyGroup>
    </When>
    <When Condition="$(TargetFrameworkIdentifier) == 'WindowsPhoneApp'">
      <PropertyGroup>
        <__paket__xunit_runner_visualstudio_props>wpa81\xunit.runner.visualstudio</__paket__xunit_runner_visualstudio_props>
        <__paket__xunit_runner_visualstudio_targets>wpa81\xunit.runner.visualstudio</__paket__xunit_runner_visualstudio_targets>
      </PropertyGroup>
    </When>
  </Choose>
  <Import Project="..\..\packages\xunit.runner.visualstudio.2.1.0\build\$(__paket__xunit_runner_visualstudio_props).props" Condition="Exists('..\..\packages\xunit.runner.visualstudio.2.1.0\build\$(__paket__xunit_runner_visualstudio_props).props')" Label="Paket" />
  <Choose>
    <When Condition="($(TargetFrameworkIdentifier) == '.NETFramework' And ($(TargetFrameworkVersion) == 'v4.5' Or $(TargetFrameworkVersion) == 'v4.5.1' Or $(TargetFrameworkVersion) == 'v4.5.2' Or $(TargetFrameworkVersion) == 'v4.5.3' Or $(TargetFrameworkVersion) == 'v4.6' Or $(TargetFrameworkVersion) == 'v4.6.1' Or $(TargetFrameworkVersion) == 'v4.6.2' Or $(TargetFrameworkVersion) == 'v4.6.3' Or $(TargetFrameworkVersion) == 'v4.7')) Or ($(TargetFrameworkIdentifier) == '.NETStandard' And ($(TargetFrameworkVersion) == 'v1.0' Or $(TargetFrameworkVersion) == 'v1.1' Or $(TargetFrameworkVersion) == 'v1.2' Or $(TargetFrameworkVersion) == 'v1.3' Or $(TargetFrameworkVersion) == 'v1.4' Or $(TargetFrameworkVersion) == 'v1.5' Or $(TargetFrameworkVersion) == 'v1.6' Or $(TargetFrameworkVersion) == 'v2.0')) Or ($(TargetFrameworkIdentifier) == '.NETCoreApp' And ($(TargetFrameworkVersion) == 'v1.0' Or $(TargetFrameworkVersion) == 'v1.1' Or $(TargetFrameworkVersion) == 'v2.0')) Or ($(TargetFrameworkIdentifier) == 'MonoAndroid' And ($(TargetFrameworkVersion) == 'v1.0' Or $(TargetFrameworkVersion) == 'v2.2' Or $(TargetFrameworkVersion) == 'v2.3' Or $(TargetFrameworkVersion) == 'v4.0.3' Or $(TargetFrameworkVersion) == 'v4.1' Or $(TargetFrameworkVersion) == 'v4.2' Or $(TargetFrameworkVersion) == 'v4.3' Or $(TargetFrameworkVersion) == 'v4.4' Or $(TargetFrameworkVersion) == 'v4.4W' Or $(TargetFrameworkVersion) == 'v5.0' Or $(TargetFrameworkVersion) == 'v5.1' Or $(TargetFrameworkVersion) == 'v6.0' Or $(TargetFrameworkVersion) == 'v7.0' Or $(TargetFrameworkVersion) == 'v7.1')) Or ($(TargetFrameworkIdentifier) == 'MonoTouch') Or ($(TargetFrameworkIdentifier) == 'Xamarin.iOS') Or ($(TargetFrameworkIdentifier) == 'Xamarin.Mac') Or ($(TargetFrameworkIdentifier) == '.NETCore' And $(TargetFrameworkVersion) == 'v4.5') Or ($(TargetFrameworkIdentifier) == 'WindowsPhone' And ($(TargetFrameworkVersion) == 'v8.0' Or $(TargetFrameworkVersion) == 'v8.1')) Or ($(TargetFrameworkProfile) == 'Profile7') Or ($(TargetFrameworkProfile) == 'Profile31') Or ($(TargetFrameworkProfile) == 'Profile32') Or ($(TargetFrameworkProfile) == 'Profile44') Or ($(TargetFrameworkProfile) == 'Profile49') Or ($(TargetFrameworkProfile) == 'Profile78') Or ($(TargetFrameworkProfile) == 'Profile84') Or ($(TargetFrameworkProfile) == 'Profile111') Or ($(TargetFrameworkProfile) == 'Profile151') Or ($(TargetFrameworkProfile) == 'Profile157') Or ($(TargetFrameworkProfile) == 'Profile259')">
      <PropertyGroup>
        <__paket__xunit_core_props>portable-net45+win8+wp8+wpa81\xunit.core</__paket__xunit_core_props>
      </PropertyGroup>
    </When>
    <When Condition="$(TargetFrameworkIdentifier) == '.NETCore' And ($(TargetFrameworkVersion) == 'v4.5.1' Or $(TargetFrameworkVersion) == 'v5.0')">
      <PropertyGroup>
        <__paket__xunit_core_props>win81\xunit.core</__paket__xunit_core_props>
      </PropertyGroup>
    </When>
    <When Condition="$(TargetFrameworkIdentifier) == 'WindowsPhoneApp'">
      <PropertyGroup>
        <__paket__xunit_core_props>wpa81\xunit.core</__paket__xunit_core_props>
      </PropertyGroup>
    </When>
  </Choose>
  <Import Project="..\..\packages\xunit.core\build\$(__paket__xunit_core_props).props" Condition="Exists('..\..\packages\xunit.core\build\$(__paket__xunit_core_props).props')" Label="Paket" />
=======
﻿<?xml version="1.0" encoding="utf-8"?>
<Project ToolsVersion="14.0" DefaultTargets="Build" xmlns="http://schemas.microsoft.com/developer/msbuild/2003">
  <Import Project="$(MSBuildExtensionsPath)\$(MSBuildToolsVersion)\Microsoft.Common.props" Condition="Exists('$(MSBuildExtensionsPath)\$(MSBuildToolsVersion)\Microsoft.Common.props')" />
  <PropertyGroup>
    <Configuration Condition=" '$(Configuration)' == '' ">Debug</Configuration>
    <Platform Condition=" '$(Platform)' == '' ">AnyCPU</Platform>
    <ProjectGuid>b94d60ad-2083-4e08-b28f-43122be14819</ProjectGuid>
    <OutputType>Library</OutputType>
    <RootNamespace>Argu.Tests</RootNamespace>
    <AssemblyName>Argu.Tests</AssemblyName>
    <TargetFrameworkVersion>v4.6.1</TargetFrameworkVersion>
    <AutoGenerateBindingRedirects>true</AutoGenerateBindingRedirects>
    <ResolveNuGetPackages>false</ResolveNuGetPackages>
    <Name>Argu.Tests</Name>
    <TargetFrameworkProfile />
    <OutputPath>bin</OutputPath>
  </PropertyGroup>
  <PropertyGroup Condition=" '$(Configuration)|$(Platform)' == 'Debug|AnyCPU' ">
    <DebugSymbols>true</DebugSymbols>
    <DebugType>full</DebugType>
    <Optimize>false</Optimize>
    <Tailcalls>false</Tailcalls>
    <DefineConstants>DEBUG;TRACE</DefineConstants>
    <WarningLevel>3</WarningLevel>
  </PropertyGroup>
  <PropertyGroup Condition=" '$(Configuration)|$(Platform)' == 'Release|AnyCPU' ">
    <DebugType>pdbonly</DebugType>
    <Optimize>true</Optimize>
    <Tailcalls>true</Tailcalls>
    <DefineConstants>TRACE</DefineConstants>
    <WarningLevel>3</WarningLevel>
  </PropertyGroup>
  <PropertyGroup>
    <VisualStudioVersion Condition=" '$(VisualStudioVersion)' == '' ">14.0</VisualStudioVersion>
    <MinimumVisualStudioVersion Condition="'$(MinimumVisualStudioVersion)' == ''">11</MinimumVisualStudioVersion>
  </PropertyGroup>
  <Choose>
    <When Condition="Exists('$(MSBuildExtensionsPath32)\..\Microsoft SDKs\F#\4.1\Framework\v4.0\Microsoft.FSharp.Targets')">
      <PropertyGroup>
        <FSharpTargetsPath>$(MSBuildExtensionsPath32)\..\Microsoft SDKs\F#\4.1\Framework\v4.0\Microsoft.FSharp.Targets</FSharpTargetsPath>
      </PropertyGroup>
    </When>
    <When Condition="'$(VisualStudioVersion)' != '11.0' and Exists('$(MSBuildExtensionsPath32)\Microsoft\VisualStudio\v$(VisualStudioVersion)\FSharp\Microsoft.FSharp.Targets')">
      <PropertyGroup>
        <FSharpTargetsPath>$(MSBuildExtensionsPath32)\Microsoft\VisualStudio\v$(VisualStudioVersion)\FSharp\Microsoft.FSharp.Targets</FSharpTargetsPath>
      </PropertyGroup>
    </When>
    <When Condition="Exists('$(MSBuildExtensionsPath32)\..\Microsoft SDKs\F#\4.0\Framework\v4.0\Microsoft.FSharp.Targets')">
      <PropertyGroup>
        <FSharpTargetsPath>$(MSBuildExtensionsPath32)\..\Microsoft SDKs\F#\4.0\Framework\v4.0\Microsoft.FSharp.Targets</FSharpTargetsPath>
      </PropertyGroup>
    </When>
    <When Condition="Exists('$(MSBuildExtensionsPath32)\..\Microsoft SDKs\F#\3.1\Framework\v4.0\Microsoft.FSharp.Targets')">
      <PropertyGroup>
        <FSharpTargetsPath>$(MSBuildExtensionsPath32)\..\Microsoft SDKs\F#\3.1\Framework\v4.0\Microsoft.FSharp.Targets</FSharpTargetsPath>
      </PropertyGroup>
    </When>
    <When Condition="Exists('$(MSBuildExtensionsPath32)\..\Microsoft SDKs\F#\3.0\Framework\v4.0\Microsoft.FSharp.Targets')">
      <PropertyGroup>
        <FSharpTargetsPath>$(MSBuildExtensionsPath32)\..\Microsoft SDKs\F#\3.0\Framework\v4.0\Microsoft.FSharp.Targets</FSharpTargetsPath>
      </PropertyGroup>
    </When>
  </Choose>
  <Import Project="$(FSharpTargetsPath)" Condition="Exists('$(FSharpTargetsPath)')" />
>>>>>>> 8fcb2ed0
  <!-- To modify your build process, add your task inside one of the targets below and uncomment it. 
       Other similar extension points exist, see Microsoft.Common.targets.
  <Target Name="BeforeBuild">
  </Target>
  <Target Name="AfterBuild">
  </Target>
<<<<<<< HEAD
  -->
  <ItemGroup>
    <Compile Include="Tests.fs" />
    <None Include="tests.fsx" />
    <Content Include="App.config" />
    <None Include="paket.references" />
  </ItemGroup>
  <ItemGroup>
    <Reference Include="FSharp.Data.TypeProviders" />
    <Reference Include="mscorlib" />
    <Reference Include="System" />
    <Reference Include="System.Core" />
    <Reference Include="System.Data" />
    <Reference Include="System.Data.Linq" />
    <Reference Include="System.Numerics" />
    <ProjectReference Include="..\..\src\Argu\Argu.fsproj">
      <Name>Argu</Name>
      <Project>{49e38cf1-8b37-4a4f-83cf-eafe9577bcc6}</Project>
      <Private>True</Private>
    </ProjectReference>
  </ItemGroup>
  <Import Project="..\..\.paket\paket.targets" />
  <Choose>
    <When Condition="$(TargetFrameworkIdentifier) == '.NETFramework' And ($(TargetFrameworkVersion) == 'v4.5' Or $(TargetFrameworkVersion) == 'v4.5.1' Or $(TargetFrameworkVersion) == 'v4.5.2' Or $(TargetFrameworkVersion) == 'v4.5.3' Or $(TargetFrameworkVersion) == 'v4.6' Or $(TargetFrameworkVersion) == 'v4.6.1' Or $(TargetFrameworkVersion) == 'v4.6.2' Or $(TargetFrameworkVersion) == 'v4.6.3' Or $(TargetFrameworkVersion) == 'v4.7')">
      <ItemGroup>
        <Reference Include="FsCheck">
          <HintPath>..\..\packages\FsCheck\lib\net45\FsCheck.dll</HintPath>
          <Private>True</Private>
          <Paket>True</Paket>
        </Reference>
      </ItemGroup>
    </When>
    <When Condition="($(TargetFrameworkIdentifier) == '.NETCore') Or ($(TargetFrameworkIdentifier) == '.NETStandard' And ($(TargetFrameworkVersion) == 'v1.1' Or $(TargetFrameworkVersion) == 'v1.2' Or $(TargetFrameworkVersion) == 'v1.3' Or $(TargetFrameworkVersion) == 'v1.4' Or $(TargetFrameworkVersion) == 'v1.5' Or $(TargetFrameworkVersion) == 'v1.6' Or $(TargetFrameworkVersion) == 'v2.0')) Or ($(TargetFrameworkIdentifier) == '.NETCoreApp' And ($(TargetFrameworkVersion) == 'v1.0' Or $(TargetFrameworkVersion) == 'v1.1' Or $(TargetFrameworkVersion) == 'v2.0')) Or ($(TargetFrameworkIdentifier) == 'MonoAndroid' And ($(TargetFrameworkVersion) == 'v1.0' Or $(TargetFrameworkVersion) == 'v2.2' Or $(TargetFrameworkVersion) == 'v2.3' Or $(TargetFrameworkVersion) == 'v4.0.3' Or $(TargetFrameworkVersion) == 'v4.1' Or $(TargetFrameworkVersion) == 'v4.2' Or $(TargetFrameworkVersion) == 'v4.3' Or $(TargetFrameworkVersion) == 'v4.4' Or $(TargetFrameworkVersion) == 'v4.4W' Or $(TargetFrameworkVersion) == 'v5.0' Or $(TargetFrameworkVersion) == 'v5.1' Or $(TargetFrameworkVersion) == 'v6.0' Or $(TargetFrameworkVersion) == 'v7.0' Or $(TargetFrameworkVersion) == 'v7.1')) Or ($(TargetFrameworkIdentifier) == 'MonoTouch') Or ($(TargetFrameworkIdentifier) == 'Xamarin.iOS') Or ($(TargetFrameworkIdentifier) == 'Xamarin.Mac') Or ($(TargetFrameworkProfile) == 'Profile7') Or ($(TargetFrameworkProfile) == 'Profile44')">
      <ItemGroup>
        <Reference Include="FsCheck">
          <HintPath>..\..\packages\FsCheck\lib\portable-net45+netcore45\FsCheck.dll</HintPath>
          <Private>True</Private>
          <Paket>True</Paket>
        </Reference>
      </ItemGroup>
    </When>
    <When Condition="($(TargetFrameworkIdentifier) == '.NETStandard' And $(TargetFrameworkVersion) == 'v1.0') Or ($(TargetFrameworkIdentifier) == 'WindowsPhone' And ($(TargetFrameworkVersion) == 'v8.0' Or $(TargetFrameworkVersion) == 'v8.1')) Or ($(TargetFrameworkProfile) == 'Profile31') Or ($(TargetFrameworkProfile) == 'Profile49') Or ($(TargetFrameworkProfile) == 'Profile78')">
      <ItemGroup>
        <Reference Include="FsCheck">
          <HintPath>..\..\packages\FsCheck\lib\portable-net45+netcore45+wp8\FsCheck.dll</HintPath>
          <Private>True</Private>
          <Paket>True</Paket>
        </Reference>
      </ItemGroup>
    </When>
    <When Condition="($(TargetFrameworkIdentifier) == 'WindowsPhoneApp') Or ($(TargetFrameworkIdentifier) == '.NETCore' And $(TargetFrameworkVersion) == 'v5.0') Or ($(TargetFrameworkProfile) == 'Profile32') Or ($(TargetFrameworkProfile) == 'Profile84') Or ($(TargetFrameworkProfile) == 'Profile111') Or ($(TargetFrameworkProfile) == 'Profile151') Or ($(TargetFrameworkProfile) == 'Profile157') Or ($(TargetFrameworkProfile) == 'Profile259')">
      <ItemGroup>
        <Reference Include="FsCheck">
          <HintPath>..\..\packages\FsCheck\lib\portable-net45+netcore45+wpa81+wp8\FsCheck.dll</HintPath>
          <Private>True</Private>
          <Paket>True</Paket>
        </Reference>
      </ItemGroup>
    </When>
  </Choose>
  <Choose>
    <When Condition="$(TargetFrameworkIdentifier) == '.NETFramework' And ($(TargetFrameworkVersion) == 'v2.0' Or $(TargetFrameworkVersion) == 'v3.0' Or $(TargetFrameworkVersion) == 'v3.5')">
      <ItemGroup>
        <Reference Include="FSharp.Core">
          <HintPath>..\..\packages\FSharp.Core\lib\net20\FSharp.Core.dll</HintPath>
          <Private>True</Private>
          <Paket>True</Paket>
        </Reference>
      </ItemGroup>
    </When>
    <When Condition="$(TargetFrameworkIdentifier) == '.NETFramework' And ($(TargetFrameworkVersion) == 'v4.0' Or $(TargetFrameworkVersion) == 'v4.0.3' Or $(TargetFrameworkVersion) == 'v4.5' Or $(TargetFrameworkVersion) == 'v4.5.1' Or $(TargetFrameworkVersion) == 'v4.5.2' Or $(TargetFrameworkVersion) == 'v4.5.3' Or $(TargetFrameworkVersion) == 'v4.6' Or $(TargetFrameworkVersion) == 'v4.6.1' Or $(TargetFrameworkVersion) == 'v4.6.2' Or $(TargetFrameworkVersion) == 'v4.6.3' Or $(TargetFrameworkVersion) == 'v4.7')">
      <ItemGroup>
        <Reference Include="FSharp.Core">
          <HintPath>..\..\packages\FSharp.Core\lib\net40\FSharp.Core.dll</HintPath>
          <Private>True</Private>
          <Paket>True</Paket>
        </Reference>
      </ItemGroup>
    </When>
    <When Condition="($(TargetFrameworkIdentifier) == '.NETCore') Or ($(TargetFrameworkIdentifier) == '.NETStandard' And ($(TargetFrameworkVersion) == 'v1.1' Or $(TargetFrameworkVersion) == 'v1.2' Or $(TargetFrameworkVersion) == 'v1.3' Or $(TargetFrameworkVersion) == 'v1.4' Or $(TargetFrameworkVersion) == 'v1.5' Or $(TargetFrameworkVersion) == 'v1.6' Or $(TargetFrameworkVersion) == 'v2.0')) Or ($(TargetFrameworkIdentifier) == '.NETCoreApp' And ($(TargetFrameworkVersion) == 'v1.0' Or $(TargetFrameworkVersion) == 'v1.1' Or $(TargetFrameworkVersion) == 'v2.0')) Or ($(TargetFrameworkIdentifier) == 'MonoAndroid' And ($(TargetFrameworkVersion) == 'v1.0' Or $(TargetFrameworkVersion) == 'v2.2' Or $(TargetFrameworkVersion) == 'v2.3' Or $(TargetFrameworkVersion) == 'v4.0.3' Or $(TargetFrameworkVersion) == 'v4.1' Or $(TargetFrameworkVersion) == 'v4.2' Or $(TargetFrameworkVersion) == 'v4.3' Or $(TargetFrameworkVersion) == 'v4.4' Or $(TargetFrameworkVersion) == 'v4.4W' Or $(TargetFrameworkVersion) == 'v5.0' Or $(TargetFrameworkVersion) == 'v5.1' Or $(TargetFrameworkVersion) == 'v6.0' Or $(TargetFrameworkVersion) == 'v7.0' Or $(TargetFrameworkVersion) == 'v7.1')) Or ($(TargetFrameworkIdentifier) == 'MonoTouch') Or ($(TargetFrameworkIdentifier) == 'Xamarin.iOS') Or ($(TargetFrameworkIdentifier) == 'Xamarin.Mac') Or ($(TargetFrameworkProfile) == 'Profile7') Or ($(TargetFrameworkProfile) == 'Profile44')">
      <ItemGroup>
        <Reference Include="FSharp.Core">
          <HintPath>..\..\packages\FSharp.Core\lib\portable-net45+netcore45\FSharp.Core.dll</HintPath>
          <Private>True</Private>
          <Paket>True</Paket>
        </Reference>
      </ItemGroup>
    </When>
    <When Condition="($(TargetFrameworkIdentifier) == '.NETStandard' And $(TargetFrameworkVersion) == 'v1.0') Or ($(TargetFrameworkIdentifier) == 'WindowsPhone' And ($(TargetFrameworkVersion) == 'v8.0' Or $(TargetFrameworkVersion) == 'v8.1')) Or ($(TargetFrameworkProfile) == 'Profile31') Or ($(TargetFrameworkProfile) == 'Profile49') Or ($(TargetFrameworkProfile) == 'Profile78')">
      <ItemGroup>
        <Reference Include="FSharp.Core">
          <HintPath>..\..\packages\FSharp.Core\lib\portable-net45+netcore45+wp8\FSharp.Core.dll</HintPath>
          <Private>True</Private>
          <Paket>True</Paket>
        </Reference>
      </ItemGroup>
    </When>
    <When Condition="($(TargetFrameworkIdentifier) == 'WindowsPhoneApp') Or ($(TargetFrameworkIdentifier) == '.NETCore' And $(TargetFrameworkVersion) == 'v5.0') Or ($(TargetFrameworkProfile) == 'Profile32') Or ($(TargetFrameworkProfile) == 'Profile84') Or ($(TargetFrameworkProfile) == 'Profile111') Or ($(TargetFrameworkProfile) == 'Profile151') Or ($(TargetFrameworkProfile) == 'Profile157') Or ($(TargetFrameworkProfile) == 'Profile259')">
      <ItemGroup>
        <Reference Include="FSharp.Core">
          <HintPath>..\..\packages\FSharp.Core\lib\portable-net45+netcore45+wpa81+wp8\FSharp.Core.dll</HintPath>
          <Private>True</Private>
          <Paket>True</Paket>
        </Reference>
      </ItemGroup>
    </When>
    <When Condition="($(TargetFrameworkIdentifier) == 'Silverlight' And $(TargetFrameworkVersion) == 'v5.0') Or ($(TargetFrameworkProfile) == 'Profile24') Or ($(TargetFrameworkProfile) == 'Profile47')">
      <ItemGroup>
        <Reference Include="FSharp.Core">
          <HintPath>..\..\packages\FSharp.Core\lib\portable-net45+sl5+netcore45\FSharp.Core.dll</HintPath>
          <Private>True</Private>
          <Paket>True</Paket>
        </Reference>
      </ItemGroup>
    </When>
  </Choose>
  <Choose>
    <When Condition="$(TargetFrameworkIdentifier) == '.NETFramework' And ($(TargetFrameworkVersion) == 'v4.0' Or $(TargetFrameworkVersion) == 'v4.0.3')">
      <ItemGroup>
        <Reference Include="Unquote">
          <HintPath>..\..\packages\Unquote\lib\net40\Unquote.dll</HintPath>
          <Private>True</Private>
          <Paket>True</Paket>
        </Reference>
      </ItemGroup>
    </When>
    <When Condition="$(TargetFrameworkIdentifier) == '.NETFramework' And ($(TargetFrameworkVersion) == 'v4.5' Or $(TargetFrameworkVersion) == 'v4.5.1' Or $(TargetFrameworkVersion) == 'v4.5.2' Or $(TargetFrameworkVersion) == 'v4.5.3' Or $(TargetFrameworkVersion) == 'v4.6' Or $(TargetFrameworkVersion) == 'v4.6.1' Or $(TargetFrameworkVersion) == 'v4.6.2' Or $(TargetFrameworkVersion) == 'v4.6.3' Or $(TargetFrameworkVersion) == 'v4.7')">
      <ItemGroup>
        <Reference Include="Unquote">
          <HintPath>..\..\packages\Unquote\lib\net45\Unquote.dll</HintPath>
          <Private>True</Private>
          <Paket>True</Paket>
        </Reference>
      </ItemGroup>
    </When>
    <When Condition="($(TargetFrameworkIdentifier) == 'WindowsPhoneApp') Or ($(TargetFrameworkIdentifier) == '.NETCore') Or ($(TargetFrameworkIdentifier) == '.NETStandard' And ($(TargetFrameworkVersion) == 'v1.0' Or $(TargetFrameworkVersion) == 'v1.1' Or $(TargetFrameworkVersion) == 'v1.2' Or $(TargetFrameworkVersion) == 'v1.3' Or $(TargetFrameworkVersion) == 'v1.4' Or $(TargetFrameworkVersion) == 'v1.5' Or $(TargetFrameworkVersion) == 'v1.6' Or $(TargetFrameworkVersion) == 'v2.0')) Or ($(TargetFrameworkIdentifier) == '.NETCoreApp' And ($(TargetFrameworkVersion) == 'v1.0' Or $(TargetFrameworkVersion) == 'v1.1' Or $(TargetFrameworkVersion) == 'v2.0')) Or ($(TargetFrameworkIdentifier) == 'MonoAndroid' And ($(TargetFrameworkVersion) == 'v1.0' Or $(TargetFrameworkVersion) == 'v2.2' Or $(TargetFrameworkVersion) == 'v2.3' Or $(TargetFrameworkVersion) == 'v4.0.3' Or $(TargetFrameworkVersion) == 'v4.1' Or $(TargetFrameworkVersion) == 'v4.2' Or $(TargetFrameworkVersion) == 'v4.3' Or $(TargetFrameworkVersion) == 'v4.4' Or $(TargetFrameworkVersion) == 'v4.4W' Or $(TargetFrameworkVersion) == 'v5.0' Or $(TargetFrameworkVersion) == 'v5.1' Or $(TargetFrameworkVersion) == 'v6.0' Or $(TargetFrameworkVersion) == 'v7.0' Or $(TargetFrameworkVersion) == 'v7.1')) Or ($(TargetFrameworkIdentifier) == 'MonoTouch') Or ($(TargetFrameworkIdentifier) == 'Xamarin.iOS') Or ($(TargetFrameworkIdentifier) == 'Xamarin.Mac') Or ($(TargetFrameworkIdentifier) == 'WindowsPhone' And ($(TargetFrameworkVersion) == 'v8.0' Or $(TargetFrameworkVersion) == 'v8.1')) Or ($(TargetFrameworkProfile) == 'Profile7') Or ($(TargetFrameworkProfile) == 'Profile31') Or ($(TargetFrameworkProfile) == 'Profile32') Or ($(TargetFrameworkProfile) == 'Profile44') Or ($(TargetFrameworkProfile) == 'Profile49') Or ($(TargetFrameworkProfile) == 'Profile78') Or ($(TargetFrameworkProfile) == 'Profile84') Or ($(TargetFrameworkProfile) == 'Profile111') Or ($(TargetFrameworkProfile) == 'Profile151') Or ($(TargetFrameworkProfile) == 'Profile157') Or ($(TargetFrameworkProfile) == 'Profile259')">
      <ItemGroup>
        <Reference Include="Unquote">
          <HintPath>..\..\packages\Unquote\lib\portable-net45+netcore45+wpa81+wp8+MonoAndroid1+MonoTouch1\Unquote.dll</HintPath>
          <Private>True</Private>
          <Paket>True</Paket>
        </Reference>
      </ItemGroup>
    </When>
  </Choose>
  <Choose>
    <When Condition="$(TargetFrameworkIdentifier) == '.NETFramework' And ($(TargetFrameworkVersion) == 'v4.5' Or $(TargetFrameworkVersion) == 'v4.5.1' Or $(TargetFrameworkVersion) == 'v4.5.2' Or $(TargetFrameworkVersion) == 'v4.5.3' Or $(TargetFrameworkVersion) == 'v4.6' Or $(TargetFrameworkVersion) == 'v4.6.1' Or $(TargetFrameworkVersion) == 'v4.6.2' Or $(TargetFrameworkVersion) == 'v4.6.3' Or $(TargetFrameworkVersion) == 'v4.7')">
      <ItemGroup>
        <Reference Include="xunit.abstractions">
          <HintPath>..\..\packages\xunit.abstractions\lib\net35\xunit.abstractions.dll</HintPath>
          <Private>True</Private>
          <Paket>True</Paket>
        </Reference>
      </ItemGroup>
    </When>
    <When Condition="($(TargetFrameworkIdentifier) == 'WindowsPhoneApp') Or ($(TargetFrameworkIdentifier) == '.NETCore') Or ($(TargetFrameworkIdentifier) == 'MonoAndroid' And ($(TargetFrameworkVersion) == 'v1.0' Or $(TargetFrameworkVersion) == 'v2.2' Or $(TargetFrameworkVersion) == 'v2.3' Or $(TargetFrameworkVersion) == 'v4.0.3' Or $(TargetFrameworkVersion) == 'v4.1' Or $(TargetFrameworkVersion) == 'v4.2' Or $(TargetFrameworkVersion) == 'v4.3' Or $(TargetFrameworkVersion) == 'v4.4' Or $(TargetFrameworkVersion) == 'v4.4W' Or $(TargetFrameworkVersion) == 'v5.0' Or $(TargetFrameworkVersion) == 'v5.1' Or $(TargetFrameworkVersion) == 'v6.0' Or $(TargetFrameworkVersion) == 'v7.0' Or $(TargetFrameworkVersion) == 'v7.1')) Or ($(TargetFrameworkIdentifier) == 'MonoTouch') Or ($(TargetFrameworkIdentifier) == 'Xamarin.iOS') Or ($(TargetFrameworkIdentifier) == 'WindowsPhone' And ($(TargetFrameworkVersion) == 'v8.0' Or $(TargetFrameworkVersion) == 'v8.1')) Or ($(TargetFrameworkProfile) == 'Profile7') Or ($(TargetFrameworkProfile) == 'Profile31') Or ($(TargetFrameworkProfile) == 'Profile32') Or ($(TargetFrameworkProfile) == 'Profile44') Or ($(TargetFrameworkProfile) == 'Profile49') Or ($(TargetFrameworkProfile) == 'Profile78') Or ($(TargetFrameworkProfile) == 'Profile84') Or ($(TargetFrameworkProfile) == 'Profile111') Or ($(TargetFrameworkProfile) == 'Profile151') Or ($(TargetFrameworkProfile) == 'Profile157') Or ($(TargetFrameworkProfile) == 'Profile259')">
      <ItemGroup>
        <Reference Include="xunit.abstractions">
          <HintPath>..\..\packages\xunit.abstractions\lib\portable-net45+win+wpa81+wp80+monotouch+monoandroid+Xamarin.iOS\xunit.abstractions.dll</HintPath>
          <Private>True</Private>
          <Paket>True</Paket>
        </Reference>
      </ItemGroup>
    </When>
  </Choose>
  <Choose>
    <When Condition="($(TargetFrameworkIdentifier) == 'WindowsPhoneApp') Or ($(TargetFrameworkIdentifier) == '.NETCore') Or ($(TargetFrameworkIdentifier) == '.NETFramework' And ($(TargetFrameworkVersion) == 'v4.5' Or $(TargetFrameworkVersion) == 'v4.5.1' Or $(TargetFrameworkVersion) == 'v4.5.2' Or $(TargetFrameworkVersion) == 'v4.5.3' Or $(TargetFrameworkVersion) == 'v4.6' Or $(TargetFrameworkVersion) == 'v4.6.1' Or $(TargetFrameworkVersion) == 'v4.6.2' Or $(TargetFrameworkVersion) == 'v4.6.3' Or $(TargetFrameworkVersion) == 'v4.7')) Or ($(TargetFrameworkIdentifier) == '.NETStandard' And ($(TargetFrameworkVersion) == 'v1.0' Or $(TargetFrameworkVersion) == 'v1.1' Or $(TargetFrameworkVersion) == 'v1.2' Or $(TargetFrameworkVersion) == 'v1.3' Or $(TargetFrameworkVersion) == 'v1.4' Or $(TargetFrameworkVersion) == 'v1.5' Or $(TargetFrameworkVersion) == 'v1.6' Or $(TargetFrameworkVersion) == 'v2.0')) Or ($(TargetFrameworkIdentifier) == '.NETCoreApp' And ($(TargetFrameworkVersion) == 'v1.0' Or $(TargetFrameworkVersion) == 'v1.1' Or $(TargetFrameworkVersion) == 'v2.0')) Or ($(TargetFrameworkIdentifier) == 'MonoAndroid' And ($(TargetFrameworkVersion) == 'v1.0' Or $(TargetFrameworkVersion) == 'v2.2' Or $(TargetFrameworkVersion) == 'v2.3' Or $(TargetFrameworkVersion) == 'v4.0.3' Or $(TargetFrameworkVersion) == 'v4.1' Or $(TargetFrameworkVersion) == 'v4.2' Or $(TargetFrameworkVersion) == 'v4.3' Or $(TargetFrameworkVersion) == 'v4.4' Or $(TargetFrameworkVersion) == 'v4.4W' Or $(TargetFrameworkVersion) == 'v5.0' Or $(TargetFrameworkVersion) == 'v5.1' Or $(TargetFrameworkVersion) == 'v6.0' Or $(TargetFrameworkVersion) == 'v7.0' Or $(TargetFrameworkVersion) == 'v7.1')) Or ($(TargetFrameworkIdentifier) == 'MonoTouch') Or ($(TargetFrameworkIdentifier) == 'Xamarin.iOS') Or ($(TargetFrameworkIdentifier) == 'Xamarin.Mac') Or ($(TargetFrameworkIdentifier) == 'WindowsPhone' And ($(TargetFrameworkVersion) == 'v8.0' Or $(TargetFrameworkVersion) == 'v8.1')) Or ($(TargetFrameworkProfile) == 'Profile7') Or ($(TargetFrameworkProfile) == 'Profile31') Or ($(TargetFrameworkProfile) == 'Profile32') Or ($(TargetFrameworkProfile) == 'Profile44') Or ($(TargetFrameworkProfile) == 'Profile49') Or ($(TargetFrameworkProfile) == 'Profile78') Or ($(TargetFrameworkProfile) == 'Profile84') Or ($(TargetFrameworkProfile) == 'Profile111') Or ($(TargetFrameworkProfile) == 'Profile151') Or ($(TargetFrameworkProfile) == 'Profile157') Or ($(TargetFrameworkProfile) == 'Profile259')">
      <ItemGroup>
        <Reference Include="xunit.assert">
          <HintPath>..\..\packages\xunit.assert\lib\portable-net45+win8+wp8+wpa81\xunit.assert.dll</HintPath>
          <Private>True</Private>
          <Paket>True</Paket>
        </Reference>
      </ItemGroup>
    </When>
  </Choose>
  <Choose>
    <When Condition="($(TargetFrameworkIdentifier) == 'WindowsPhoneApp') Or ($(TargetFrameworkIdentifier) == '.NETCore') Or ($(TargetFrameworkIdentifier) == '.NETFramework' And ($(TargetFrameworkVersion) == 'v4.5' Or $(TargetFrameworkVersion) == 'v4.5.1' Or $(TargetFrameworkVersion) == 'v4.5.2' Or $(TargetFrameworkVersion) == 'v4.5.3' Or $(TargetFrameworkVersion) == 'v4.6' Or $(TargetFrameworkVersion) == 'v4.6.1' Or $(TargetFrameworkVersion) == 'v4.6.2' Or $(TargetFrameworkVersion) == 'v4.6.3' Or $(TargetFrameworkVersion) == 'v4.7')) Or ($(TargetFrameworkIdentifier) == '.NETStandard' And ($(TargetFrameworkVersion) == 'v1.0' Or $(TargetFrameworkVersion) == 'v1.1' Or $(TargetFrameworkVersion) == 'v1.2' Or $(TargetFrameworkVersion) == 'v1.3' Or $(TargetFrameworkVersion) == 'v1.4' Or $(TargetFrameworkVersion) == 'v1.5' Or $(TargetFrameworkVersion) == 'v1.6' Or $(TargetFrameworkVersion) == 'v2.0')) Or ($(TargetFrameworkIdentifier) == '.NETCoreApp' And ($(TargetFrameworkVersion) == 'v1.0' Or $(TargetFrameworkVersion) == 'v1.1' Or $(TargetFrameworkVersion) == 'v2.0')) Or ($(TargetFrameworkIdentifier) == 'MonoAndroid' And ($(TargetFrameworkVersion) == 'v1.0' Or $(TargetFrameworkVersion) == 'v2.2' Or $(TargetFrameworkVersion) == 'v2.3' Or $(TargetFrameworkVersion) == 'v4.0.3' Or $(TargetFrameworkVersion) == 'v4.1' Or $(TargetFrameworkVersion) == 'v4.2' Or $(TargetFrameworkVersion) == 'v4.3' Or $(TargetFrameworkVersion) == 'v4.4' Or $(TargetFrameworkVersion) == 'v4.4W' Or $(TargetFrameworkVersion) == 'v5.0' Or $(TargetFrameworkVersion) == 'v5.1' Or $(TargetFrameworkVersion) == 'v6.0' Or $(TargetFrameworkVersion) == 'v7.0' Or $(TargetFrameworkVersion) == 'v7.1')) Or ($(TargetFrameworkIdentifier) == 'MonoTouch') Or ($(TargetFrameworkIdentifier) == 'Xamarin.iOS') Or ($(TargetFrameworkIdentifier) == 'Xamarin.Mac') Or ($(TargetFrameworkIdentifier) == 'WindowsPhone' And ($(TargetFrameworkVersion) == 'v8.0' Or $(TargetFrameworkVersion) == 'v8.1')) Or ($(TargetFrameworkProfile) == 'Profile7') Or ($(TargetFrameworkProfile) == 'Profile31') Or ($(TargetFrameworkProfile) == 'Profile32') Or ($(TargetFrameworkProfile) == 'Profile44') Or ($(TargetFrameworkProfile) == 'Profile49') Or ($(TargetFrameworkProfile) == 'Profile78') Or ($(TargetFrameworkProfile) == 'Profile84') Or ($(TargetFrameworkProfile) == 'Profile111') Or ($(TargetFrameworkProfile) == 'Profile151') Or ($(TargetFrameworkProfile) == 'Profile157') Or ($(TargetFrameworkProfile) == 'Profile259')">
      <ItemGroup>
        <Reference Include="xunit.core">
          <HintPath>..\..\packages\xunit.extensibility.core\lib\portable-net45+win8+wp8+wpa81\xunit.core.dll</HintPath>
          <Private>True</Private>
          <Paket>True</Paket>
        </Reference>
      </ItemGroup>
    </When>
  </Choose>
  <Choose>
    <When Condition="$(TargetFrameworkIdentifier) == 'MonoAndroid' And ($(TargetFrameworkVersion) == 'v1.0' Or $(TargetFrameworkVersion) == 'v2.2' Or $(TargetFrameworkVersion) == 'v2.3' Or $(TargetFrameworkVersion) == 'v4.0.3' Or $(TargetFrameworkVersion) == 'v4.1' Or $(TargetFrameworkVersion) == 'v4.2' Or $(TargetFrameworkVersion) == 'v4.3' Or $(TargetFrameworkVersion) == 'v4.4' Or $(TargetFrameworkVersion) == 'v4.4W' Or $(TargetFrameworkVersion) == 'v5.0' Or $(TargetFrameworkVersion) == 'v5.1' Or $(TargetFrameworkVersion) == 'v6.0' Or $(TargetFrameworkVersion) == 'v7.0' Or $(TargetFrameworkVersion) == 'v7.1')">
      <ItemGroup>
        <Reference Include="xunit.execution.dotnet">
          <HintPath>..\..\packages\xunit.extensibility.execution\lib\monoandroid\xunit.execution.dotnet.dll</HintPath>
          <Private>True</Private>
          <Paket>True</Paket>
        </Reference>
      </ItemGroup>
    </When>
    <When Condition="$(TargetFrameworkIdentifier) == 'MonoTouch'">
      <ItemGroup>
        <Reference Include="xunit.execution.dotnet">
          <HintPath>..\..\packages\xunit.extensibility.execution\lib\monotouch\xunit.execution.dotnet.dll</HintPath>
          <Private>True</Private>
          <Paket>True</Paket>
        </Reference>
      </ItemGroup>
    </When>
    <When Condition="$(TargetFrameworkIdentifier) == '.NETFramework' And ($(TargetFrameworkVersion) == 'v4.5' Or $(TargetFrameworkVersion) == 'v4.5.1' Or $(TargetFrameworkVersion) == 'v4.5.2' Or $(TargetFrameworkVersion) == 'v4.5.3' Or $(TargetFrameworkVersion) == 'v4.6' Or $(TargetFrameworkVersion) == 'v4.6.1' Or $(TargetFrameworkVersion) == 'v4.6.2' Or $(TargetFrameworkVersion) == 'v4.6.3' Or $(TargetFrameworkVersion) == 'v4.7')">
      <ItemGroup>
        <Reference Include="xunit.execution.desktop">
          <HintPath>..\..\packages\xunit.extensibility.execution\lib\net45\xunit.execution.desktop.dll</HintPath>
          <Private>True</Private>
          <Paket>True</Paket>
        </Reference>
      </ItemGroup>
    </When>
    <When Condition="($(TargetFrameworkIdentifier) == '.NETStandard' And ($(TargetFrameworkVersion) == 'v1.0' Or $(TargetFrameworkVersion) == 'v1.1' Or $(TargetFrameworkVersion) == 'v1.2' Or $(TargetFrameworkVersion) == 'v1.3' Or $(TargetFrameworkVersion) == 'v1.4' Or $(TargetFrameworkVersion) == 'v1.5' Or $(TargetFrameworkVersion) == 'v1.6' Or $(TargetFrameworkVersion) == 'v2.0')) Or ($(TargetFrameworkIdentifier) == '.NETCoreApp' And ($(TargetFrameworkVersion) == 'v1.0' Or $(TargetFrameworkVersion) == 'v1.1' Or $(TargetFrameworkVersion) == 'v2.0')) Or ($(TargetFrameworkIdentifier) == 'Xamarin.Mac') Or ($(TargetFrameworkProfile) == 'Profile7') Or ($(TargetFrameworkProfile) == 'Profile31') Or ($(TargetFrameworkProfile) == 'Profile32') Or ($(TargetFrameworkProfile) == 'Profile44') Or ($(TargetFrameworkProfile) == 'Profile49') Or ($(TargetFrameworkProfile) == 'Profile78') Or ($(TargetFrameworkProfile) == 'Profile84') Or ($(TargetFrameworkProfile) == 'Profile111') Or ($(TargetFrameworkProfile) == 'Profile151') Or ($(TargetFrameworkProfile) == 'Profile157') Or ($(TargetFrameworkProfile) == 'Profile259')">
      <ItemGroup>
        <Reference Include="xunit.execution.dotnet">
          <HintPath>..\..\packages\xunit.extensibility.execution\lib\portable-net45+win8+wp8+wpa81\xunit.execution.dotnet.dll</HintPath>
          <Private>True</Private>
          <Paket>True</Paket>
        </Reference>
      </ItemGroup>
    </When>
    <When Condition="$(TargetFrameworkIdentifier) == '.NETCore'">
      <ItemGroup>
        <Reference Include="xunit.execution.dotnet">
          <HintPath>..\..\packages\xunit.extensibility.execution\lib\win8\xunit.execution.dotnet.dll</HintPath>
          <Private>True</Private>
          <Paket>True</Paket>
        </Reference>
      </ItemGroup>
    </When>
    <When Condition="$(TargetFrameworkIdentifier) == 'WindowsPhone' And ($(TargetFrameworkVersion) == 'v8.0' Or $(TargetFrameworkVersion) == 'v8.1')">
      <ItemGroup>
        <Reference Include="xunit.execution.dotnet">
          <HintPath>..\..\packages\xunit.extensibility.execution\lib\wp8\xunit.execution.dotnet.dll</HintPath>
          <Private>True</Private>
          <Paket>True</Paket>
        </Reference>
      </ItemGroup>
    </When>
    <When Condition="($(TargetFrameworkIdentifier) == 'WindowsPhoneApp') Or ($(TargetFrameworkIdentifier) == '.NETCore' And $(TargetFrameworkVersion) == 'v5.0')">
      <ItemGroup>
        <Reference Include="xunit.execution.dotnet">
          <HintPath>..\..\packages\xunit.extensibility.execution\lib\wpa81\xunit.execution.dotnet.dll</HintPath>
          <Private>True</Private>
          <Paket>True</Paket>
        </Reference>
      </ItemGroup>
    </When>
    <When Condition="$(TargetFrameworkIdentifier) == 'Xamarin.iOS'">
      <ItemGroup>
        <Reference Include="xunit.execution.dotnet">
          <HintPath>..\..\packages\xunit.extensibility.execution\lib\xamarinios\xunit.execution.dotnet.dll</HintPath>
          <Private>True</Private>
          <Paket>True</Paket>
        </Reference>
      </ItemGroup>
    </When>
  </Choose>
  <ItemGroup>
    <Reference Include="xunit.extensions">
      <HintPath>..\..\packages\xunit.extensions\lib\xunit.extensions.dll</HintPath>
      <Private>True</Private>
      <Paket>True</Paket>
    </Reference>
  </ItemGroup>
  <Import Project="..\..\packages\xunit.runner.visualstudio.2.1.0\build\$(__paket__xunit_runner_visualstudio_targets).targets" Condition="Exists('..\..\packages\xunit.runner.visualstudio.2.1.0\build\$(__paket__xunit_runner_visualstudio_targets).targets')" Label="Paket" />
=======
  -->
  <ItemGroup>
    <None Include="paket.references" />
    <Compile Include="Tests.fs" />
    <None Include="tests.fsx" />
    <Content Include="App.config" />
  </ItemGroup>
  <ItemGroup>
    <Reference Include="FSharp.Data.TypeProviders" />
    <Reference Include="mscorlib" />
    <Reference Include="System" />
    <Reference Include="System.Core" />
    <Reference Include="System.Data" />
    <Reference Include="System.Data.Linq" />
    <Reference Include="System.Numerics" />
    <ProjectReference Include="..\..\src\Argu\Argu.fsproj">
      <Name>Argu</Name>
      <Project>{49e38cf1-8b37-4a4f-83cf-eafe9577bcc6}</Project>
      <Private>True</Private>
    </ProjectReference>
  </ItemGroup>
  <Import Project="..\..\.paket\paket.targets" />
  <Choose>
    <When Condition="$(TargetFrameworkIdentifier) == '.NETFramework' And ($(TargetFrameworkVersion) == 'v4.5' Or $(TargetFrameworkVersion) == 'v4.5.1' Or $(TargetFrameworkVersion) == 'v4.5.2' Or $(TargetFrameworkVersion) == 'v4.5.3' Or $(TargetFrameworkVersion) == 'v4.6' Or $(TargetFrameworkVersion) == 'v4.6.1' Or $(TargetFrameworkVersion) == 'v4.6.2' Or $(TargetFrameworkVersion) == 'v4.6.3')">
      <ItemGroup>
        <Reference Include="FsCheck">
          <HintPath>..\..\packages\FsCheck\lib\net45\FsCheck.dll</HintPath>
          <Private>True</Private>
          <Paket>True</Paket>
        </Reference>
      </ItemGroup>
    </When>
    <When Condition="($(TargetFrameworkIdentifier) == '.NETCore') Or ($(TargetFrameworkIdentifier) == '.NETStandard' And ($(TargetFrameworkVersion) == 'v1.1' Or $(TargetFrameworkVersion) == 'v1.2' Or $(TargetFrameworkVersion) == 'v1.3' Or $(TargetFrameworkVersion) == 'v1.4' Or $(TargetFrameworkVersion) == 'v1.5' Or $(TargetFrameworkVersion) == 'v1.6')) Or ($(TargetFrameworkIdentifier) == '.NETCoreApp' And $(TargetFrameworkVersion) == 'v1.0') Or ($(TargetFrameworkIdentifier) == 'MonoAndroid') Or ($(TargetFrameworkIdentifier) == 'MonoTouch') Or ($(TargetFrameworkIdentifier) == 'Xamarin.iOS') Or ($(TargetFrameworkIdentifier) == 'Xamarin.Mac') Or ($(TargetFrameworkProfile) == 'Profile7') Or ($(TargetFrameworkProfile) == 'Profile44')">
      <ItemGroup>
        <Reference Include="FsCheck">
          <HintPath>..\..\packages\FsCheck\lib\portable-net45+netcore45\FsCheck.dll</HintPath>
          <Private>True</Private>
          <Paket>True</Paket>
        </Reference>
      </ItemGroup>
    </When>
    <When Condition="($(TargetFrameworkIdentifier) == '.NETStandard' And $(TargetFrameworkVersion) == 'v1.0') Or ($(TargetFrameworkIdentifier) == 'WindowsPhone' And ($(TargetFrameworkVersion) == 'v8.0' Or $(TargetFrameworkVersion) == 'v8.1')) Or ($(TargetFrameworkProfile) == 'Profile31') Or ($(TargetFrameworkProfile) == 'Profile49') Or ($(TargetFrameworkProfile) == 'Profile78')">
      <ItemGroup>
        <Reference Include="FsCheck">
          <HintPath>..\..\packages\FsCheck\lib\portable-net45+netcore45+wp8\FsCheck.dll</HintPath>
          <Private>True</Private>
          <Paket>True</Paket>
        </Reference>
      </ItemGroup>
    </When>
    <When Condition="($(TargetFrameworkIdentifier) == 'WindowsPhoneApp') Or ($(TargetFrameworkProfile) == 'Profile32') Or ($(TargetFrameworkProfile) == 'Profile84') Or ($(TargetFrameworkProfile) == 'Profile111') Or ($(TargetFrameworkProfile) == 'Profile151') Or ($(TargetFrameworkProfile) == 'Profile157') Or ($(TargetFrameworkProfile) == 'Profile259')">
      <ItemGroup>
        <Reference Include="FsCheck">
          <HintPath>..\..\packages\FsCheck\lib\portable-net45+netcore45+wpa81+wp8\FsCheck.dll</HintPath>
          <Private>True</Private>
          <Paket>True</Paket>
        </Reference>
      </ItemGroup>
    </When>
  </Choose>
  <Choose>
    <When Condition="$(TargetFrameworkIdentifier) == '.NETFramework' And ($(TargetFrameworkVersion) == 'v2.0' Or $(TargetFrameworkVersion) == 'v3.0' Or $(TargetFrameworkVersion) == 'v3.5')">
      <ItemGroup>
        <Reference Include="FSharp.Core">
          <HintPath>..\..\packages\FSharp.Core\lib\net20\FSharp.Core.dll</HintPath>
          <Private>True</Private>
          <Paket>True</Paket>
        </Reference>
      </ItemGroup>
    </When>
    <When Condition="$(TargetFrameworkIdentifier) == '.NETFramework' And $(TargetFrameworkVersion) == 'v4.0'">
      <ItemGroup>
        <Reference Include="FSharp.Core">
          <HintPath>..\..\packages\FSharp.Core\lib\net40\FSharp.Core.dll</HintPath>
          <Private>True</Private>
          <Paket>True</Paket>
        </Reference>
      </ItemGroup>
    </When>
    <When Condition="$(TargetFrameworkIdentifier) == '.NETFramework' And ($(TargetFrameworkVersion) == 'v4.5' Or $(TargetFrameworkVersion) == 'v4.5.1' Or $(TargetFrameworkVersion) == 'v4.5.2' Or $(TargetFrameworkVersion) == 'v4.5.3' Or $(TargetFrameworkVersion) == 'v4.6' Or $(TargetFrameworkVersion) == 'v4.6.1' Or $(TargetFrameworkVersion) == 'v4.6.2' Or $(TargetFrameworkVersion) == 'v4.6.3')">
      <ItemGroup>
        <Reference Include="FSharp.Core">
          <HintPath>..\..\packages\FSharp.Core\lib\net45\FSharp.Core.dll</HintPath>
          <Private>True</Private>
          <Paket>True</Paket>
        </Reference>
      </ItemGroup>
    </When>
    <When Condition="($(TargetFrameworkIdentifier) == '.NETStandard' And $(TargetFrameworkVersion) == 'v1.6') Or ($(TargetFrameworkIdentifier) == '.NETCoreApp' And $(TargetFrameworkVersion) == 'v1.0')">
      <ItemGroup>
        <Reference Include="FSharp.Core">
          <HintPath>..\..\packages\FSharp.Core\lib\netstandard1.6\FSharp.Core.dll</HintPath>
          <Private>True</Private>
          <Paket>True</Paket>
        </Reference>
      </ItemGroup>
    </When>
    <When Condition="($(TargetFrameworkIdentifier) == 'MonoAndroid') Or ($(TargetFrameworkIdentifier) == 'MonoTouch') Or ($(TargetFrameworkIdentifier) == 'Xamarin.iOS')">
      <ItemGroup>
        <Reference Include="FSharp.Core">
          <HintPath>..\..\packages\FSharp.Core\lib\portable-net45+monoandroid10+monotouch10+xamarinios10\FSharp.Core.dll</HintPath>
          <Private>True</Private>
          <Paket>True</Paket>
        </Reference>
      </ItemGroup>
    </When>
    <When Condition="($(TargetFrameworkIdentifier) == '.NETCore') Or ($(TargetFrameworkIdentifier) == '.NETStandard' And ($(TargetFrameworkVersion) == 'v1.1' Or $(TargetFrameworkVersion) == 'v1.2' Or $(TargetFrameworkVersion) == 'v1.3' Or $(TargetFrameworkVersion) == 'v1.4' Or $(TargetFrameworkVersion) == 'v1.5')) Or ($(TargetFrameworkIdentifier) == 'Xamarin.Mac') Or ($(TargetFrameworkProfile) == 'Profile7') Or ($(TargetFrameworkProfile) == 'Profile44')">
      <ItemGroup>
        <Reference Include="FSharp.Core">
          <HintPath>..\..\packages\FSharp.Core\lib\portable-net45+netcore45\FSharp.Core.dll</HintPath>
          <Private>True</Private>
          <Paket>True</Paket>
        </Reference>
      </ItemGroup>
    </When>
    <When Condition="($(TargetFrameworkIdentifier) == '.NETStandard' And $(TargetFrameworkVersion) == 'v1.0') Or ($(TargetFrameworkIdentifier) == 'WindowsPhone' And ($(TargetFrameworkVersion) == 'v8.0' Or $(TargetFrameworkVersion) == 'v8.1')) Or ($(TargetFrameworkProfile) == 'Profile31') Or ($(TargetFrameworkProfile) == 'Profile49') Or ($(TargetFrameworkProfile) == 'Profile78')">
      <ItemGroup>
        <Reference Include="FSharp.Core">
          <HintPath>..\..\packages\FSharp.Core\lib\portable-net45+netcore45+wp8\FSharp.Core.dll</HintPath>
          <Private>True</Private>
          <Paket>True</Paket>
        </Reference>
      </ItemGroup>
    </When>
    <When Condition="($(TargetFrameworkIdentifier) == 'WindowsPhoneApp') Or ($(TargetFrameworkProfile) == 'Profile32') Or ($(TargetFrameworkProfile) == 'Profile84') Or ($(TargetFrameworkProfile) == 'Profile111') Or ($(TargetFrameworkProfile) == 'Profile151') Or ($(TargetFrameworkProfile) == 'Profile157') Or ($(TargetFrameworkProfile) == 'Profile259')">
      <ItemGroup>
        <Reference Include="FSharp.Core">
          <HintPath>..\..\packages\FSharp.Core\lib\portable-net45+netcore45+wpa81+wp8\FSharp.Core.dll</HintPath>
          <Private>True</Private>
          <Paket>True</Paket>
        </Reference>
      </ItemGroup>
    </When>
    <When Condition="($(TargetFrameworkIdentifier) == 'Silverlight' And $(TargetFrameworkVersion) == 'v5.0') Or ($(TargetFrameworkProfile) == 'Profile24') Or ($(TargetFrameworkProfile) == 'Profile47')">
      <ItemGroup>
        <Reference Include="FSharp.Core">
          <HintPath>..\..\packages\FSharp.Core\lib\portable-net45+sl5+netcore45\FSharp.Core.dll</HintPath>
          <Private>True</Private>
          <Paket>True</Paket>
        </Reference>
      </ItemGroup>
    </When>
  </Choose>
  <Choose>
    <When Condition="$(TargetFrameworkIdentifier) == '.NETFramework' And $(TargetFrameworkVersion) == 'v4.6.3'">
      <ItemGroup>
        <Reference Include="Microsoft.Win32.Primitives">
          <HintPath>..\..\packages\Microsoft.Win32.Primitives\lib\net46\Microsoft.Win32.Primitives.dll</HintPath>
          <Private>True</Private>
          <Paket>True</Paket>
        </Reference>
      </ItemGroup>
    </When>
    <When Condition="$(TargetFrameworkIdentifier) == '.NETStandard' And $(TargetFrameworkVersion) == 'v1.6'">
      <ItemGroup>
        <Reference Include="Microsoft.Win32.Primitives">
          <HintPath>..\..\packages\Microsoft.Win32.Primitives\ref\netstandard1.3\Microsoft.Win32.Primitives.dll</HintPath>
          <Private>False</Private>
          <Paket>True</Paket>
        </Reference>
      </ItemGroup>
    </When>
  </Choose>
  <Choose>
    <When Condition="$(TargetFrameworkIdentifier) == 'MonoAndroid'">
      <ItemGroup>
        <Reference Include="nunit.framework">
          <HintPath>..\..\packages\NUnit\lib\MonoAndroid\nunit.framework.dll</HintPath>
          <Private>True</Private>
          <Paket>True</Paket>
        </Reference>
      </ItemGroup>
    </When>
    <When Condition="$(TargetFrameworkIdentifier) == '.NETFramework' And ($(TargetFrameworkVersion) == 'v2.0' Or $(TargetFrameworkVersion) == 'v3.0')">
      <ItemGroup>
        <Reference Include="NUnit.System.Linq">
          <HintPath>..\..\packages\NUnit\lib\net20\NUnit.System.Linq.dll</HintPath>
          <Private>True</Private>
          <Paket>True</Paket>
        </Reference>
        <Reference Include="nunit.framework">
          <HintPath>..\..\packages\NUnit\lib\net20\nunit.framework.dll</HintPath>
          <Private>True</Private>
          <Paket>True</Paket>
        </Reference>
      </ItemGroup>
    </When>
    <When Condition="$(TargetFrameworkIdentifier) == '.NETFramework' And $(TargetFrameworkVersion) == 'v3.5'">
      <ItemGroup>
        <Reference Include="nunit.framework">
          <HintPath>..\..\packages\NUnit\lib\net35\nunit.framework.dll</HintPath>
          <Private>True</Private>
          <Paket>True</Paket>
        </Reference>
      </ItemGroup>
    </When>
    <When Condition="$(TargetFrameworkIdentifier) == '.NETFramework' And $(TargetFrameworkVersion) == 'v4.0'">
      <ItemGroup>
        <Reference Include="nunit.framework">
          <HintPath>..\..\packages\NUnit\lib\net40\nunit.framework.dll</HintPath>
          <Private>True</Private>
          <Paket>True</Paket>
        </Reference>
      </ItemGroup>
    </When>
    <When Condition="$(TargetFrameworkIdentifier) == '.NETFramework' And ($(TargetFrameworkVersion) == 'v4.5' Or $(TargetFrameworkVersion) == 'v4.5.1' Or $(TargetFrameworkVersion) == 'v4.5.2' Or $(TargetFrameworkVersion) == 'v4.5.3' Or $(TargetFrameworkVersion) == 'v4.6' Or $(TargetFrameworkVersion) == 'v4.6.1' Or $(TargetFrameworkVersion) == 'v4.6.2' Or $(TargetFrameworkVersion) == 'v4.6.3')">
      <ItemGroup>
        <Reference Include="nunit.framework">
          <HintPath>..\..\packages\NUnit\lib\net45\nunit.framework.dll</HintPath>
          <Private>True</Private>
          <Paket>True</Paket>
        </Reference>
      </ItemGroup>
    </When>
    <When Condition="($(TargetFrameworkIdentifier) == '.NETStandard' And $(TargetFrameworkVersion) == 'v1.6') Or ($(TargetFrameworkIdentifier) == '.NETCoreApp' And $(TargetFrameworkVersion) == 'v1.0')">
      <ItemGroup>
        <Reference Include="nunit.framework">
          <HintPath>..\..\packages\NUnit\lib\netstandard1.6\nunit.framework.dll</HintPath>
          <Private>True</Private>
          <Paket>True</Paket>
        </Reference>
      </ItemGroup>
    </When>
    <When Condition="($(TargetFrameworkIdentifier) == 'WindowsPhoneApp') Or ($(TargetFrameworkIdentifier) == '.NETCore') Or ($(TargetFrameworkIdentifier) == '.NETStandard' And ($(TargetFrameworkVersion) == 'v1.0' Or $(TargetFrameworkVersion) == 'v1.1' Or $(TargetFrameworkVersion) == 'v1.2' Or $(TargetFrameworkVersion) == 'v1.3' Or $(TargetFrameworkVersion) == 'v1.4' Or $(TargetFrameworkVersion) == 'v1.5')) Or ($(TargetFrameworkIdentifier) == 'WindowsPhone' And ($(TargetFrameworkVersion) == 'v8.0' Or $(TargetFrameworkVersion) == 'v8.1')) Or ($(TargetFrameworkIdentifier) == 'MonoTouch') Or ($(TargetFrameworkIdentifier) == 'Xamarin.Mac') Or ($(TargetFrameworkProfile) == 'Profile7') Or ($(TargetFrameworkProfile) == 'Profile31') Or ($(TargetFrameworkProfile) == 'Profile32') Or ($(TargetFrameworkProfile) == 'Profile44') Or ($(TargetFrameworkProfile) == 'Profile49') Or ($(TargetFrameworkProfile) == 'Profile78') Or ($(TargetFrameworkProfile) == 'Profile84') Or ($(TargetFrameworkProfile) == 'Profile111') Or ($(TargetFrameworkProfile) == 'Profile151') Or ($(TargetFrameworkProfile) == 'Profile157') Or ($(TargetFrameworkProfile) == 'Profile259')">
      <ItemGroup>
        <Reference Include="nunit.framework">
          <HintPath>..\..\packages\NUnit\lib\portable-net45+win8+wp8+wpa81\nunit.framework.dll</HintPath>
          <Private>True</Private>
          <Paket>True</Paket>
        </Reference>
      </ItemGroup>
    </When>
    <When Condition="$(TargetFrameworkIdentifier) == 'Xamarin.iOS'">
      <ItemGroup>
        <Reference Include="nunit.framework">
          <HintPath>..\..\packages\NUnit\lib\Xamarin.iOS10\nunit.framework.dll</HintPath>
          <Private>True</Private>
          <Paket>True</Paket>
        </Reference>
      </ItemGroup>
    </When>
  </Choose>
  <Choose>
    <When Condition="$(TargetFrameworkIdentifier) == '.NETFramework' And $(TargetFrameworkVersion) == 'v4.6.3'">
      <ItemGroup>
        <Reference Include="System.AppContext">
          <HintPath>..\..\packages\System.AppContext\lib\net463\System.AppContext.dll</HintPath>
          <Private>True</Private>
          <Paket>True</Paket>
        </Reference>
      </ItemGroup>
    </When>
    <When Condition="$(TargetFrameworkIdentifier) == '.NETStandard' And $(TargetFrameworkVersion) == 'v1.6'">
      <ItemGroup>
        <Reference Include="System.AppContext">
          <HintPath>..\..\packages\System.AppContext\lib\netstandard1.6\System.AppContext.dll</HintPath>
          <Private>True</Private>
          <Paket>True</Paket>
        </Reference>
      </ItemGroup>
    </When>
  </Choose>
  <Choose>
    <When Condition="($(TargetFrameworkIdentifier) == '.NETStandard' And $(TargetFrameworkVersion) == 'v1.6') Or ($(TargetFrameworkIdentifier) == '.NETFramework' And $(TargetFrameworkVersion) == 'v4.6.3')">
      <ItemGroup>
        <Reference Include="System.Buffers">
          <HintPath>..\..\packages\System.Buffers\lib\netstandard1.1\System.Buffers.dll</HintPath>
          <Private>True</Private>
          <Paket>True</Paket>
        </Reference>
      </ItemGroup>
    </When>
  </Choose>
  <Choose>
    <When Condition="$(TargetFrameworkIdentifier) == '.NETStandard' And ($(TargetFrameworkVersion) == 'v1.0' Or $(TargetFrameworkVersion) == 'v1.1' Or $(TargetFrameworkVersion) == 'v1.2')">
      <ItemGroup>
        <Reference Include="System.Collections">
          <HintPath>..\..\packages\System.Collections\ref\netstandard1.0\System.Collections.dll</HintPath>
          <Private>False</Private>
          <Paket>True</Paket>
        </Reference>
      </ItemGroup>
    </When>
    <When Condition="$(TargetFrameworkIdentifier) == '.NETStandard' And ($(TargetFrameworkVersion) == 'v1.3' Or $(TargetFrameworkVersion) == 'v1.4' Or $(TargetFrameworkVersion) == 'v1.5' Or $(TargetFrameworkVersion) == 'v1.6')">
      <ItemGroup>
        <Reference Include="System.Collections">
          <HintPath>..\..\packages\System.Collections\ref\netstandard1.3\System.Collections.dll</HintPath>
          <Private>False</Private>
          <Paket>True</Paket>
        </Reference>
      </ItemGroup>
    </When>
  </Choose>
  <Choose>
    <When Condition="$(TargetFrameworkIdentifier) == '.NETStandard' And $(TargetFrameworkVersion) == 'v1.6'">
      <ItemGroup>
        <Reference Include="System.Collections.Concurrent">
          <HintPath>..\..\packages\System.Collections.Concurrent\lib\netstandard1.3\System.Collections.Concurrent.dll</HintPath>
          <Private>True</Private>
          <Paket>True</Paket>
        </Reference>
      </ItemGroup>
    </When>
  </Choose>
  <Choose>
    <When Condition="$(TargetFrameworkIdentifier) == '.NETFramework' And $(TargetFrameworkVersion) == 'v4.6.3'">
      <ItemGroup>
        <Reference Include="System.Console">
          <HintPath>..\..\packages\System.Console\lib\net46\System.Console.dll</HintPath>
          <Private>True</Private>
          <Paket>True</Paket>
        </Reference>
      </ItemGroup>
    </When>
    <When Condition="$(TargetFrameworkIdentifier) == '.NETStandard' And $(TargetFrameworkVersion) == 'v1.6'">
      <ItemGroup>
        <Reference Include="System.Console">
          <HintPath>..\..\packages\System.Console\ref\netstandard1.3\System.Console.dll</HintPath>
          <Private>False</Private>
          <Paket>True</Paket>
        </Reference>
      </ItemGroup>
    </When>
  </Choose>
  <Choose>
    <When Condition="$(TargetFrameworkIdentifier) == '.NETFramework' And $(TargetFrameworkVersion) == 'v4.6.3'">
      <ItemGroup>
        <Reference Include="System.Diagnostics.DiagnosticSource">
          <HintPath>..\..\packages\System.Diagnostics.DiagnosticSource\lib\net46\System.Diagnostics.DiagnosticSource.dll</HintPath>
          <Private>True</Private>
          <Paket>True</Paket>
        </Reference>
      </ItemGroup>
    </When>
    <When Condition="$(TargetFrameworkIdentifier) == '.NETStandard' And $(TargetFrameworkVersion) == 'v1.6'">
      <ItemGroup>
        <Reference Include="System.Diagnostics.DiagnosticSource">
          <HintPath>..\..\packages\System.Diagnostics.DiagnosticSource\lib\netstandard1.3\System.Diagnostics.DiagnosticSource.dll</HintPath>
          <Private>True</Private>
          <Paket>True</Paket>
        </Reference>
      </ItemGroup>
    </When>
  </Choose>
  <Choose>
    <When Condition="$(TargetFrameworkIdentifier) == '.NETFramework' And $(TargetFrameworkVersion) == 'v4.6.3'">
      <ItemGroup>
        <Reference Include="System.Diagnostics.Tracing">
          <HintPath>..\..\packages\System.Diagnostics.Tracing\lib\net462\System.Diagnostics.Tracing.dll</HintPath>
          <Private>True</Private>
          <Paket>True</Paket>
        </Reference>
      </ItemGroup>
    </When>
  </Choose>
  <Choose>
    <When Condition="$(TargetFrameworkIdentifier) == '.NETStandard' And ($(TargetFrameworkVersion) == 'v1.0' Or $(TargetFrameworkVersion) == 'v1.1' Or $(TargetFrameworkVersion) == 'v1.2')">
      <ItemGroup>
        <Reference Include="System.Globalization">
          <HintPath>..\..\packages\System.Globalization\ref\netstandard1.0\System.Globalization.dll</HintPath>
          <Private>False</Private>
          <Paket>True</Paket>
        </Reference>
      </ItemGroup>
    </When>
    <When Condition="$(TargetFrameworkIdentifier) == '.NETStandard' And ($(TargetFrameworkVersion) == 'v1.3' Or $(TargetFrameworkVersion) == 'v1.4' Or $(TargetFrameworkVersion) == 'v1.5' Or $(TargetFrameworkVersion) == 'v1.6')">
      <ItemGroup>
        <Reference Include="System.Globalization">
          <HintPath>..\..\packages\System.Globalization\ref\netstandard1.3\System.Globalization.dll</HintPath>
          <Private>False</Private>
          <Paket>True</Paket>
        </Reference>
      </ItemGroup>
    </When>
  </Choose>
  <Choose>
    <When Condition="$(TargetFrameworkIdentifier) == '.NETFramework' And $(TargetFrameworkVersion) == 'v4.6.3'">
      <ItemGroup>
        <Reference Include="System.Globalization.Calendars">
          <HintPath>..\..\packages\System.Globalization.Calendars\lib\net46\System.Globalization.Calendars.dll</HintPath>
          <Private>True</Private>
          <Paket>True</Paket>
        </Reference>
      </ItemGroup>
    </When>
    <When Condition="$(TargetFrameworkIdentifier) == '.NETStandard' And $(TargetFrameworkVersion) == 'v1.6'">
      <ItemGroup>
        <Reference Include="System.Globalization.Calendars">
          <HintPath>..\..\packages\System.Globalization.Calendars\ref\netstandard1.3\System.Globalization.Calendars.dll</HintPath>
          <Private>False</Private>
          <Paket>True</Paket>
        </Reference>
      </ItemGroup>
    </When>
  </Choose>
  <Choose>
    <When Condition="$(TargetFrameworkIdentifier) == '.NETFramework' And $(TargetFrameworkVersion) == 'v4.6.3'">
      <ItemGroup>
        <Reference Include="System.Globalization.Extensions">
          <HintPath>..\..\packages\System.Globalization.Extensions\lib\net46\System.Globalization.Extensions.dll</HintPath>
          <Private>True</Private>
          <Paket>True</Paket>
        </Reference>
      </ItemGroup>
    </When>
    <When Condition="$(TargetFrameworkIdentifier) == '.NETStandard' And $(TargetFrameworkVersion) == 'v1.6'">
      <ItemGroup>
        <Reference Include="System.Globalization.Extensions">
          <HintPath>..\..\packages\System.Globalization.Extensions\ref\netstandard1.3\System.Globalization.Extensions.dll</HintPath>
          <Private>False</Private>
          <Paket>True</Paket>
        </Reference>
      </ItemGroup>
    </When>
  </Choose>
  <Choose>
    <When Condition="$(TargetFrameworkIdentifier) == '.NETFramework' And ($(TargetFrameworkVersion) == 'v4.6.2' Or $(TargetFrameworkVersion) == 'v4.6.3')">
      <ItemGroup>
        <Reference Include="System.IO">
          <HintPath>..\..\packages\System.IO\lib\net462\System.IO.dll</HintPath>
          <Private>True</Private>
          <Paket>True</Paket>
        </Reference>
      </ItemGroup>
    </When>
    <When Condition="($(TargetFrameworkIdentifier) == '.NETStandard' And $(TargetFrameworkVersion) == 'v1.0') Or ($(TargetFrameworkIdentifier) == 'WindowsPhone' And $(TargetFrameworkVersion) == 'v8.1')">
      <ItemGroup>
        <Reference Include="System.IO">
          <HintPath>..\..\packages\System.IO\ref\netstandard1.0\System.IO.dll</HintPath>
          <Private>False</Private>
          <Paket>True</Paket>
        </Reference>
      </ItemGroup>
    </When>
    <When Condition="$(TargetFrameworkIdentifier) == '.NETStandard' And $(TargetFrameworkVersion) == 'v1.3'">
      <ItemGroup>
        <Reference Include="System.IO">
          <HintPath>..\..\packages\System.IO\ref\netstandard1.3\System.IO.dll</HintPath>
          <Private>False</Private>
          <Paket>True</Paket>
        </Reference>
      </ItemGroup>
    </When>
    <When Condition="$(TargetFrameworkIdentifier) == '.NETStandard' And ($(TargetFrameworkVersion) == 'v1.5' Or $(TargetFrameworkVersion) == 'v1.6')">
      <ItemGroup>
        <Reference Include="System.IO">
          <HintPath>..\..\packages\System.IO\ref\netstandard1.5\System.IO.dll</HintPath>
          <Private>False</Private>
          <Paket>True</Paket>
        </Reference>
      </ItemGroup>
    </When>
  </Choose>
  <Choose>
    <When Condition="$(TargetFrameworkIdentifier) == '.NETFramework' And $(TargetFrameworkVersion) == 'v4.6.3'">
      <ItemGroup>
        <Reference Include="System.IO.Compression">
          <HintPath>..\..\packages\System.IO.Compression\lib\net46\System.IO.Compression.dll</HintPath>
          <Private>True</Private>
          <Paket>True</Paket>
        </Reference>
      </ItemGroup>
    </When>
  </Choose>
  <Choose>
    <When Condition="$(TargetFrameworkIdentifier) == '.NETFramework' And $(TargetFrameworkVersion) == 'v4.6.3'">
      <ItemGroup>
        <Reference Include="System.IO.Compression.FileSystem">
          <Paket>True</Paket>
        </Reference>
        <Reference Include="System.IO.Compression.ZipFile">
          <HintPath>..\..\packages\System.IO.Compression.ZipFile\lib\net46\System.IO.Compression.ZipFile.dll</HintPath>
          <Private>True</Private>
          <Paket>True</Paket>
        </Reference>
      </ItemGroup>
    </When>
    <When Condition="$(TargetFrameworkIdentifier) == '.NETStandard' And $(TargetFrameworkVersion) == 'v1.6'">
      <ItemGroup>
        <Reference Include="System.IO.Compression.ZipFile">
          <HintPath>..\..\packages\System.IO.Compression.ZipFile\lib\netstandard1.3\System.IO.Compression.ZipFile.dll</HintPath>
          <Private>True</Private>
          <Paket>True</Paket>
        </Reference>
      </ItemGroup>
    </When>
  </Choose>
  <Choose>
    <When Condition="$(TargetFrameworkIdentifier) == '.NETFramework' And $(TargetFrameworkVersion) == 'v4.6.3'">
      <ItemGroup>
        <Reference Include="System.IO.FileSystem">
          <HintPath>..\..\packages\System.IO.FileSystem\lib\net46\System.IO.FileSystem.dll</HintPath>
          <Private>True</Private>
          <Paket>True</Paket>
        </Reference>
      </ItemGroup>
    </When>
    <When Condition="$(TargetFrameworkIdentifier) == '.NETStandard' And $(TargetFrameworkVersion) == 'v1.6'">
      <ItemGroup>
        <Reference Include="System.IO.FileSystem">
          <HintPath>..\..\packages\System.IO.FileSystem\ref\netstandard1.3\System.IO.FileSystem.dll</HintPath>
          <Private>False</Private>
          <Paket>True</Paket>
        </Reference>
      </ItemGroup>
    </When>
  </Choose>
  <Choose>
    <When Condition="$(TargetFrameworkIdentifier) == '.NETFramework' And $(TargetFrameworkVersion) == 'v4.6.3'">
      <ItemGroup>
        <Reference Include="System.IO.FileSystem.Primitives">
          <HintPath>..\..\packages\System.IO.FileSystem.Primitives\lib\net46\System.IO.FileSystem.Primitives.dll</HintPath>
          <Private>True</Private>
          <Paket>True</Paket>
        </Reference>
      </ItemGroup>
    </When>
    <When Condition="$(TargetFrameworkIdentifier) == '.NETStandard' And $(TargetFrameworkVersion) == 'v1.6'">
      <ItemGroup>
        <Reference Include="System.IO.FileSystem.Primitives">
          <HintPath>..\..\packages\System.IO.FileSystem.Primitives\lib\netstandard1.3\System.IO.FileSystem.Primitives.dll</HintPath>
          <Private>True</Private>
          <Paket>True</Paket>
        </Reference>
      </ItemGroup>
    </When>
  </Choose>
  <Choose>
    <When Condition="$(TargetFrameworkIdentifier) == '.NETFramework' And $(TargetFrameworkVersion) == 'v4.6.3'">
      <ItemGroup>
        <Reference Include="System.Linq">
          <HintPath>..\..\packages\System.Linq\lib\net463\System.Linq.dll</HintPath>
          <Private>True</Private>
          <Paket>True</Paket>
        </Reference>
      </ItemGroup>
    </When>
    <When Condition="$(TargetFrameworkIdentifier) == '.NETStandard' And $(TargetFrameworkVersion) == 'v1.6'">
      <ItemGroup>
        <Reference Include="System.Linq">
          <HintPath>..\..\packages\System.Linq\lib\netstandard1.6\System.Linq.dll</HintPath>
          <Private>True</Private>
          <Paket>True</Paket>
        </Reference>
      </ItemGroup>
    </When>
  </Choose>
  <Choose>
    <When Condition="$(TargetFrameworkIdentifier) == '.NETFramework' And $(TargetFrameworkVersion) == 'v4.6.3'">
      <ItemGroup>
        <Reference Include="System.Linq.Expressions">
          <HintPath>..\..\packages\System.Linq.Expressions\lib\net463\System.Linq.Expressions.dll</HintPath>
          <Private>True</Private>
          <Paket>True</Paket>
        </Reference>
      </ItemGroup>
    </When>
    <When Condition="$(TargetFrameworkIdentifier) == '.NETStandard' And $(TargetFrameworkVersion) == 'v1.6'">
      <ItemGroup>
        <Reference Include="System.Linq.Expressions">
          <HintPath>..\..\packages\System.Linq.Expressions\lib\netstandard1.6\System.Linq.Expressions.dll</HintPath>
          <Private>True</Private>
          <Paket>True</Paket>
        </Reference>
      </ItemGroup>
    </When>
  </Choose>
  <Choose>
    <When Condition="$(TargetFrameworkIdentifier) == '.NETStandard' And $(TargetFrameworkVersion) == 'v1.6'">
      <ItemGroup>
        <Reference Include="System.Linq.Queryable">
          <HintPath>..\..\packages\System.Linq.Queryable\lib\netstandard1.3\System.Linq.Queryable.dll</HintPath>
          <Private>True</Private>
          <Paket>True</Paket>
        </Reference>
      </ItemGroup>
    </When>
  </Choose>
  <Choose>
    <When Condition="$(TargetFrameworkIdentifier) == '.NETFramework' And $(TargetFrameworkVersion) == 'v4.6.3'">
      <ItemGroup>
        <Reference Include="System.Net.Http">
          <HintPath>..\..\packages\System.Net.Http\lib\net46\System.Net.Http.dll</HintPath>
          <Private>True</Private>
          <Paket>True</Paket>
        </Reference>
      </ItemGroup>
    </When>
  </Choose>
  <Choose>
    <When Condition="$(TargetFrameworkIdentifier) == '.NETFramework' And $(TargetFrameworkVersion) == 'v4.6.3'">
      <ItemGroup>
        <Reference Include="System.Net.Sockets">
          <HintPath>..\..\packages\System.Net.Sockets\lib\net46\System.Net.Sockets.dll</HintPath>
          <Private>True</Private>
          <Paket>True</Paket>
        </Reference>
      </ItemGroup>
    </When>
    <When Condition="$(TargetFrameworkIdentifier) == '.NETStandard' And $(TargetFrameworkVersion) == 'v1.6'">
      <ItemGroup>
        <Reference Include="System.Net.Sockets">
          <HintPath>..\..\packages\System.Net.Sockets\ref\netstandard1.3\System.Net.Sockets.dll</HintPath>
          <Private>False</Private>
          <Paket>True</Paket>
        </Reference>
      </ItemGroup>
    </When>
  </Choose>
  <Choose>
    <When Condition="$(TargetFrameworkIdentifier) == '.NETStandard' And $(TargetFrameworkVersion) == 'v1.6'">
      <ItemGroup>
        <Reference Include="System.Net.WebHeaderCollection">
          <HintPath>..\..\packages\System.Net.WebHeaderCollection\lib\netstandard1.3\System.Net.WebHeaderCollection.dll</HintPath>
          <Private>True</Private>
          <Paket>True</Paket>
        </Reference>
      </ItemGroup>
    </When>
  </Choose>
  <Choose>
    <When Condition="$(TargetFrameworkIdentifier) == '.NETStandard' And $(TargetFrameworkVersion) == 'v1.6'">
      <ItemGroup>
        <Reference Include="System.ObjectModel">
          <HintPath>..\..\packages\System.ObjectModel\lib\netstandard1.3\System.ObjectModel.dll</HintPath>
          <Private>True</Private>
          <Paket>True</Paket>
        </Reference>
      </ItemGroup>
    </When>
  </Choose>
  <Choose>
    <When Condition="$(TargetFrameworkIdentifier) == '.NETFramework' And ($(TargetFrameworkVersion) == 'v4.6.2' Or $(TargetFrameworkVersion) == 'v4.6.3')">
      <ItemGroup>
        <Reference Include="System.Reflection">
          <HintPath>..\..\packages\System.Reflection\lib\net462\System.Reflection.dll</HintPath>
          <Private>True</Private>
          <Paket>True</Paket>
        </Reference>
      </ItemGroup>
    </When>
    <When Condition="$(TargetFrameworkIdentifier) == '.NETStandard' And ($(TargetFrameworkVersion) == 'v1.0' Or $(TargetFrameworkVersion) == 'v1.1' Or $(TargetFrameworkVersion) == 'v1.2')">
      <ItemGroup>
        <Reference Include="System.Reflection">
          <HintPath>..\..\packages\System.Reflection\ref\netstandard1.0\System.Reflection.dll</HintPath>
          <Private>False</Private>
          <Paket>True</Paket>
        </Reference>
      </ItemGroup>
    </When>
    <When Condition="$(TargetFrameworkIdentifier) == '.NETStandard' And ($(TargetFrameworkVersion) == 'v1.3' Or $(TargetFrameworkVersion) == 'v1.4')">
      <ItemGroup>
        <Reference Include="System.Reflection">
          <HintPath>..\..\packages\System.Reflection\ref\netstandard1.3\System.Reflection.dll</HintPath>
          <Private>False</Private>
          <Paket>True</Paket>
        </Reference>
      </ItemGroup>
    </When>
    <When Condition="$(TargetFrameworkIdentifier) == '.NETStandard' And ($(TargetFrameworkVersion) == 'v1.5' Or $(TargetFrameworkVersion) == 'v1.6')">
      <ItemGroup>
        <Reference Include="System.Reflection">
          <HintPath>..\..\packages\System.Reflection\ref\netstandard1.5\System.Reflection.dll</HintPath>
          <Private>False</Private>
          <Paket>True</Paket>
        </Reference>
      </ItemGroup>
    </When>
  </Choose>
  <Choose>
    <When Condition="$(TargetFrameworkIdentifier) == '.NETStandard' And $(TargetFrameworkVersion) == 'v1.6'">
      <ItemGroup>
        <Reference Include="System.Reflection.Emit">
          <HintPath>..\..\packages\System.Reflection.Emit\lib\netstandard1.3\System.Reflection.Emit.dll</HintPath>
          <Private>True</Private>
          <Paket>True</Paket>
        </Reference>
      </ItemGroup>
    </When>
  </Choose>
  <Choose>
    <When Condition="$(TargetFrameworkIdentifier) == '.NETStandard' And $(TargetFrameworkVersion) == 'v1.6'">
      <ItemGroup>
        <Reference Include="System.Reflection.Emit.ILGeneration">
          <HintPath>..\..\packages\System.Reflection.Emit.ILGeneration\lib\netstandard1.3\System.Reflection.Emit.ILGeneration.dll</HintPath>
          <Private>True</Private>
          <Paket>True</Paket>
        </Reference>
      </ItemGroup>
    </When>
  </Choose>
  <Choose>
    <When Condition="$(TargetFrameworkIdentifier) == '.NETStandard' And $(TargetFrameworkVersion) == 'v1.6'">
      <ItemGroup>
        <Reference Include="System.Reflection.Emit.Lightweight">
          <HintPath>..\..\packages\System.Reflection.Emit.Lightweight\lib\netstandard1.3\System.Reflection.Emit.Lightweight.dll</HintPath>
          <Private>True</Private>
          <Paket>True</Paket>
        </Reference>
      </ItemGroup>
    </When>
  </Choose>
  <Choose>
    <When Condition="($(TargetFrameworkIdentifier) == '.NETStandard' And ($(TargetFrameworkVersion) == 'v1.0' Or $(TargetFrameworkVersion) == 'v1.1' Or $(TargetFrameworkVersion) == 'v1.2' Or $(TargetFrameworkVersion) == 'v1.3' Or $(TargetFrameworkVersion) == 'v1.4' Or $(TargetFrameworkVersion) == 'v1.5' Or $(TargetFrameworkVersion) == 'v1.6')) Or ($(TargetFrameworkIdentifier) == '.NETCoreApp' And $(TargetFrameworkVersion) == 'v1.0') Or ($(TargetFrameworkIdentifier) == 'WindowsPhone' And $(TargetFrameworkVersion) == 'v8.1') Or ($(TargetFrameworkProfile) == 'Profile49') Or ($(TargetFrameworkProfile) == 'Profile84')">
      <ItemGroup>
        <Reference Include="System.Reflection.Extensions">
          <HintPath>..\..\packages\System.Reflection.Extensions\ref\netstandard1.0\System.Reflection.Extensions.dll</HintPath>
          <Private>False</Private>
          <Paket>True</Paket>
        </Reference>
      </ItemGroup>
    </When>
  </Choose>
  <Choose>
    <When Condition="($(TargetFrameworkIdentifier) == '.NETStandard' And ($(TargetFrameworkVersion) == 'v1.0' Or $(TargetFrameworkVersion) == 'v1.3' Or $(TargetFrameworkVersion) == 'v1.5' Or $(TargetFrameworkVersion) == 'v1.6')) Or ($(TargetFrameworkIdentifier) == 'WindowsPhone' And $(TargetFrameworkVersion) == 'v8.1')">
      <ItemGroup>
        <Reference Include="System.Reflection.Primitives">
          <HintPath>..\..\packages\System.Reflection.Primitives\ref\netstandard1.0\System.Reflection.Primitives.dll</HintPath>
          <Private>False</Private>
          <Paket>True</Paket>
        </Reference>
      </ItemGroup>
    </When>
  </Choose>
  <Choose>
    <When Condition="$(TargetFrameworkIdentifier) == '.NETFramework' And ($(TargetFrameworkVersion) == 'v4.6' Or $(TargetFrameworkVersion) == 'v4.6.1')">
      <ItemGroup>
        <Reference Include="System.Reflection.TypeExtensions">
          <HintPath>..\..\packages\System.Reflection.TypeExtensions\lib\net46\System.Reflection.TypeExtensions.dll</HintPath>
          <Private>True</Private>
          <Paket>True</Paket>
        </Reference>
      </ItemGroup>
    </When>
    <When Condition="$(TargetFrameworkIdentifier) == '.NETFramework' And ($(TargetFrameworkVersion) == 'v4.6.2' Or $(TargetFrameworkVersion) == 'v4.6.3')">
      <ItemGroup>
        <Reference Include="System.Reflection.TypeExtensions">
          <HintPath>..\..\packages\System.Reflection.TypeExtensions\lib\net462\System.Reflection.TypeExtensions.dll</HintPath>
          <Private>True</Private>
          <Paket>True</Paket>
        </Reference>
      </ItemGroup>
    </When>
    <When Condition="$(TargetFrameworkIdentifier) == '.NETStandard' And ($(TargetFrameworkVersion) == 'v1.3' Or $(TargetFrameworkVersion) == 'v1.4')">
      <ItemGroup>
        <Reference Include="System.Reflection.TypeExtensions">
          <HintPath>..\..\packages\System.Reflection.TypeExtensions\ref\netstandard1.3\System.Reflection.TypeExtensions.dll</HintPath>
          <Private>False</Private>
          <Paket>True</Paket>
        </Reference>
      </ItemGroup>
    </When>
    <When Condition="($(TargetFrameworkIdentifier) == '.NETStandard' And ($(TargetFrameworkVersion) == 'v1.5' Or $(TargetFrameworkVersion) == 'v1.6')) Or ($(TargetFrameworkIdentifier) == '.NETCoreApp' And $(TargetFrameworkVersion) == 'v1.0')">
      <ItemGroup>
        <Reference Include="System.Reflection.TypeExtensions">
          <HintPath>..\..\packages\System.Reflection.TypeExtensions\lib\netstandard1.5\System.Reflection.TypeExtensions.dll</HintPath>
          <Private>True</Private>
          <Paket>True</Paket>
        </Reference>
      </ItemGroup>
    </When>
  </Choose>
  <Choose>
    <When Condition="$(TargetFrameworkIdentifier) == '.NETFramework' And ($(TargetFrameworkVersion) == 'v4.5' Or $(TargetFrameworkVersion) == 'v4.5.1' Or $(TargetFrameworkVersion) == 'v4.5.2' Or $(TargetFrameworkVersion) == 'v4.5.3' Or $(TargetFrameworkVersion) == 'v4.6' Or $(TargetFrameworkVersion) == 'v4.6.1')">
      <ItemGroup>
        <Reference Include="System.ComponentModel.Composition">
          <Paket>True</Paket>
        </Reference>
      </ItemGroup>
    </When>
    <When Condition="$(TargetFrameworkIdentifier) == '.NETFramework' And ($(TargetFrameworkVersion) == 'v4.6.2' Or $(TargetFrameworkVersion) == 'v4.6.3')">
      <ItemGroup>
        <Reference Include="System.ComponentModel.Composition">
          <Paket>True</Paket>
        </Reference>
        <Reference Include="System.Runtime">
          <HintPath>..\..\packages\System.Runtime\lib\net462\System.Runtime.dll</HintPath>
          <Private>True</Private>
          <Paket>True</Paket>
        </Reference>
      </ItemGroup>
    </When>
    <When Condition="$(TargetFrameworkIdentifier) == '.NETStandard' And ($(TargetFrameworkVersion) == 'v1.0' Or $(TargetFrameworkVersion) == 'v1.1')">
      <ItemGroup>
        <Reference Include="System.Runtime">
          <HintPath>..\..\packages\System.Runtime\ref\netstandard1.0\System.Runtime.dll</HintPath>
          <Private>False</Private>
          <Paket>True</Paket>
        </Reference>
      </ItemGroup>
    </When>
    <When Condition="$(TargetFrameworkIdentifier) == '.NETStandard' And $(TargetFrameworkVersion) == 'v1.2'">
      <ItemGroup>
        <Reference Include="System.Runtime">
          <HintPath>..\..\packages\System.Runtime\ref\netstandard1.2\System.Runtime.dll</HintPath>
          <Private>False</Private>
          <Paket>True</Paket>
        </Reference>
      </ItemGroup>
    </When>
    <When Condition="$(TargetFrameworkIdentifier) == '.NETStandard' And ($(TargetFrameworkVersion) == 'v1.3' Or $(TargetFrameworkVersion) == 'v1.4')">
      <ItemGroup>
        <Reference Include="System.Runtime">
          <HintPath>..\..\packages\System.Runtime\ref\netstandard1.3\System.Runtime.dll</HintPath>
          <Private>False</Private>
          <Paket>True</Paket>
        </Reference>
      </ItemGroup>
    </When>
    <When Condition="$(TargetFrameworkIdentifier) == '.NETStandard' And ($(TargetFrameworkVersion) == 'v1.5' Or $(TargetFrameworkVersion) == 'v1.6')">
      <ItemGroup>
        <Reference Include="System.Runtime">
          <HintPath>..\..\packages\System.Runtime\ref\netstandard1.5\System.Runtime.dll</HintPath>
          <Private>False</Private>
          <Paket>True</Paket>
        </Reference>
      </ItemGroup>
    </When>
  </Choose>
  <Choose>
    <When Condition="$(TargetFrameworkIdentifier) == '.NETFramework' And $(TargetFrameworkVersion) == 'v4.6.3'">
      <ItemGroup>
        <Reference Include="System.Runtime.Extensions">
          <HintPath>..\..\packages\System.Runtime.Extensions\lib\net462\System.Runtime.Extensions.dll</HintPath>
          <Private>True</Private>
          <Paket>True</Paket>
        </Reference>
      </ItemGroup>
    </When>
  </Choose>
  <Choose>
    <When Condition="$(TargetFrameworkIdentifier) == '.NETStandard' And $(TargetFrameworkVersion) == 'v1.6'">
      <ItemGroup>
        <Reference Include="System.Runtime.Handles">
          <HintPath>..\..\packages\System.Runtime.Handles\ref\netstandard1.3\System.Runtime.Handles.dll</HintPath>
          <Private>False</Private>
          <Paket>True</Paket>
        </Reference>
      </ItemGroup>
    </When>
  </Choose>
  <Choose>
    <When Condition="$(TargetFrameworkIdentifier) == '.NETFramework' And $(TargetFrameworkVersion) == 'v4.6.3'">
      <ItemGroup>
        <Reference Include="System.Runtime.InteropServices">
          <HintPath>..\..\packages\System.Runtime.InteropServices\lib\net463\System.Runtime.InteropServices.dll</HintPath>
          <Private>True</Private>
          <Paket>True</Paket>
        </Reference>
      </ItemGroup>
    </When>
  </Choose>
  <Choose>
    <When Condition="$(TargetFrameworkIdentifier) == '.NETFramework' And $(TargetFrameworkVersion) == 'v4.6.3'">
      <ItemGroup>
        <Reference Include="System.Runtime.InteropServices.RuntimeInformation">
          <HintPath>..\..\packages\System.Runtime.InteropServices.RuntimeInformation\lib\net45\System.Runtime.InteropServices.RuntimeInformation.dll</HintPath>
          <Private>True</Private>
          <Paket>True</Paket>
        </Reference>
      </ItemGroup>
    </When>
    <When Condition="$(TargetFrameworkIdentifier) == '.NETStandard' And $(TargetFrameworkVersion) == 'v1.6'">
      <ItemGroup>
        <Reference Include="System.Runtime.InteropServices.RuntimeInformation">
          <HintPath>..\..\packages\System.Runtime.InteropServices.RuntimeInformation\lib\netstandard1.1\System.Runtime.InteropServices.RuntimeInformation.dll</HintPath>
          <Private>True</Private>
          <Paket>True</Paket>
        </Reference>
      </ItemGroup>
    </When>
    <When Condition="($(TargetFrameworkIdentifier) == '.NETStandard' And $(TargetFrameworkVersion) == 'v1.6') Or ($(TargetFrameworkIdentifier) == '.NETFramework' And $(TargetFrameworkVersion) == 'v4.6.3')">
      <ItemGroup>
        <Reference Include="System.Runtime.InteropServices.RuntimeInformation">
          <HintPath>..\..\packages\System.Runtime.InteropServices.RuntimeInformation\ref\netstandard1.1\System.Runtime.InteropServices.RuntimeInformation.dll</HintPath>
          <Private>False</Private>
          <Paket>True</Paket>
        </Reference>
      </ItemGroup>
    </When>
  </Choose>
  <Choose>
    <When Condition="$(TargetFrameworkIdentifier) == '.NETStandard' And $(TargetFrameworkVersion) == 'v1.6'">
      <ItemGroup>
        <Reference Include="System.Runtime.Loader">
          <HintPath>..\..\packages\System.Runtime.Loader\lib\netstandard1.5\System.Runtime.Loader.dll</HintPath>
          <Private>True</Private>
          <Paket>True</Paket>
        </Reference>
      </ItemGroup>
    </When>
    <When Condition="($(TargetFrameworkIdentifier) == '.NETStandard' And $(TargetFrameworkVersion) == 'v1.6') Or ($(TargetFrameworkIdentifier) == '.NETFramework' And $(TargetFrameworkVersion) == 'v4.6.3')">
      <ItemGroup>
        <Reference Include="System.Runtime.Loader">
          <HintPath>..\..\packages\System.Runtime.Loader\ref\netstandard1.5\System.Runtime.Loader.dll</HintPath>
          <Private>False</Private>
          <Paket>True</Paket>
        </Reference>
      </ItemGroup>
    </When>
  </Choose>
  <Choose>
    <When Condition="$(TargetFrameworkIdentifier) == '.NETStandard' And $(TargetFrameworkVersion) == 'v1.6'">
      <ItemGroup>
        <Reference Include="System.Runtime.Numerics">
          <HintPath>..\..\packages\System.Runtime.Numerics\lib\netstandard1.3\System.Runtime.Numerics.dll</HintPath>
          <Private>True</Private>
          <Paket>True</Paket>
        </Reference>
      </ItemGroup>
    </When>
  </Choose>
  <Choose>
    <When Condition="$(TargetFrameworkIdentifier) == '.NETFramework' And $(TargetFrameworkVersion) == 'v4.6.3'">
      <ItemGroup>
        <Reference Include="System.Security.Cryptography.Algorithms">
          <HintPath>..\..\packages\System.Security.Cryptography.Algorithms\lib\net463\System.Security.Cryptography.Algorithms.dll</HintPath>
          <Private>True</Private>
          <Paket>True</Paket>
        </Reference>
      </ItemGroup>
    </When>
    <When Condition="$(TargetFrameworkIdentifier) == '.NETStandard' And $(TargetFrameworkVersion) == 'v1.6'">
      <ItemGroup>
        <Reference Include="System.Security.Cryptography.Algorithms">
          <HintPath>..\..\packages\System.Security.Cryptography.Algorithms\ref\netstandard1.6\System.Security.Cryptography.Algorithms.dll</HintPath>
          <Private>False</Private>
          <Paket>True</Paket>
        </Reference>
      </ItemGroup>
    </When>
  </Choose>
  <Choose>
    <When Condition="$(TargetFrameworkIdentifier) == '.NETFramework' And $(TargetFrameworkVersion) == 'v4.6.3'">
      <ItemGroup>
        <Reference Include="System.Security.Cryptography.Cng">
          <HintPath>..\..\packages\System.Security.Cryptography.Cng\lib\net463\System.Security.Cryptography.Cng.dll</HintPath>
          <Private>True</Private>
          <Paket>True</Paket>
        </Reference>
      </ItemGroup>
    </When>
    <When Condition="$(TargetFrameworkIdentifier) == '.NETStandard' And $(TargetFrameworkVersion) == 'v1.6'">
      <ItemGroup>
        <Reference Include="System.Security.Cryptography.Cng">
          <HintPath>..\..\packages\System.Security.Cryptography.Cng\ref\netstandard1.6\System.Security.Cryptography.Cng.dll</HintPath>
          <Private>False</Private>
          <Paket>True</Paket>
        </Reference>
      </ItemGroup>
    </When>
  </Choose>
  <Choose>
    <When Condition="$(TargetFrameworkIdentifier) == '.NETFramework' And $(TargetFrameworkVersion) == 'v4.6.3'">
      <ItemGroup>
        <Reference Include="System.Security.Cryptography.Csp">
          <HintPath>..\..\packages\System.Security.Cryptography.Csp\lib\net46\System.Security.Cryptography.Csp.dll</HintPath>
          <Private>True</Private>
          <Paket>True</Paket>
        </Reference>
      </ItemGroup>
    </When>
    <When Condition="$(TargetFrameworkIdentifier) == '.NETStandard' And $(TargetFrameworkVersion) == 'v1.6'">
      <ItemGroup>
        <Reference Include="System.Security.Cryptography.Csp">
          <HintPath>..\..\packages\System.Security.Cryptography.Csp\ref\netstandard1.3\System.Security.Cryptography.Csp.dll</HintPath>
          <Private>False</Private>
          <Paket>True</Paket>
        </Reference>
      </ItemGroup>
    </When>
  </Choose>
  <Choose>
    <When Condition="$(TargetFrameworkIdentifier) == '.NETFramework' And $(TargetFrameworkVersion) == 'v4.6.3'">
      <ItemGroup>
        <Reference Include="System.Security.Cryptography.Encoding">
          <HintPath>..\..\packages\System.Security.Cryptography.Encoding\lib\net46\System.Security.Cryptography.Encoding.dll</HintPath>
          <Private>True</Private>
          <Paket>True</Paket>
        </Reference>
      </ItemGroup>
    </When>
    <When Condition="$(TargetFrameworkIdentifier) == '.NETStandard' And $(TargetFrameworkVersion) == 'v1.6'">
      <ItemGroup>
        <Reference Include="System.Security.Cryptography.Encoding">
          <HintPath>..\..\packages\System.Security.Cryptography.Encoding\ref\netstandard1.3\System.Security.Cryptography.Encoding.dll</HintPath>
          <Private>False</Private>
          <Paket>True</Paket>
        </Reference>
      </ItemGroup>
    </When>
  </Choose>
  <Choose>
    <When Condition="($(TargetFrameworkIdentifier) == '.NETStandard' And $(TargetFrameworkVersion) == 'v1.6') Or ($(TargetFrameworkIdentifier) == '.NETFramework' And $(TargetFrameworkVersion) == 'v4.6.3')">
      <ItemGroup>
        <Reference Include="System.Security.Cryptography.OpenSsl">
          <HintPath>..\..\packages\System.Security.Cryptography.OpenSsl\lib\netstandard1.6\System.Security.Cryptography.OpenSsl.dll</HintPath>
          <Private>True</Private>
          <Paket>True</Paket>
        </Reference>
      </ItemGroup>
    </When>
  </Choose>
  <Choose>
    <When Condition="$(TargetFrameworkIdentifier) == '.NETFramework' And $(TargetFrameworkVersion) == 'v4.6.3'">
      <ItemGroup>
        <Reference Include="System.Security.Cryptography.Primitives">
          <HintPath>..\..\packages\System.Security.Cryptography.Primitives\lib\net46\System.Security.Cryptography.Primitives.dll</HintPath>
          <Private>True</Private>
          <Paket>True</Paket>
        </Reference>
      </ItemGroup>
    </When>
    <When Condition="$(TargetFrameworkIdentifier) == '.NETStandard' And $(TargetFrameworkVersion) == 'v1.6'">
      <ItemGroup>
        <Reference Include="System.Security.Cryptography.Primitives">
          <HintPath>..\..\packages\System.Security.Cryptography.Primitives\lib\netstandard1.3\System.Security.Cryptography.Primitives.dll</HintPath>
          <Private>True</Private>
          <Paket>True</Paket>
        </Reference>
      </ItemGroup>
    </When>
  </Choose>
  <Choose>
    <When Condition="$(TargetFrameworkIdentifier) == '.NETFramework' And $(TargetFrameworkVersion) == 'v4.6.3'">
      <ItemGroup>
        <Reference Include="System.Security.Cryptography.X509Certificates">
          <HintPath>..\..\packages\System.Security.Cryptography.X509Certificates\lib\net461\System.Security.Cryptography.X509Certificates.dll</HintPath>
          <Private>True</Private>
          <Paket>True</Paket>
        </Reference>
      </ItemGroup>
    </When>
    <When Condition="$(TargetFrameworkIdentifier) == '.NETStandard' And $(TargetFrameworkVersion) == 'v1.6'">
      <ItemGroup>
        <Reference Include="System.Security.Cryptography.X509Certificates">
          <HintPath>..\..\packages\System.Security.Cryptography.X509Certificates\ref\netstandard1.4\System.Security.Cryptography.X509Certificates.dll</HintPath>
          <Private>False</Private>
          <Paket>True</Paket>
        </Reference>
      </ItemGroup>
    </When>
  </Choose>
  <Choose>
    <When Condition="($(TargetFrameworkIdentifier) == '.NETStandard' And $(TargetFrameworkVersion) == 'v1.0') Or ($(TargetFrameworkIdentifier) == 'WindowsPhone' And $(TargetFrameworkVersion) == 'v8.1')">
      <ItemGroup>
        <Reference Include="System.Text.Encoding">
          <HintPath>..\..\packages\System.Text.Encoding\ref\netstandard1.0\System.Text.Encoding.dll</HintPath>
          <Private>False</Private>
          <Paket>True</Paket>
        </Reference>
      </ItemGroup>
    </When>
    <When Condition="$(TargetFrameworkIdentifier) == '.NETStandard' And ($(TargetFrameworkVersion) == 'v1.3' Or $(TargetFrameworkVersion) == 'v1.5' Or $(TargetFrameworkVersion) == 'v1.6')">
      <ItemGroup>
        <Reference Include="System.Text.Encoding">
          <HintPath>..\..\packages\System.Text.Encoding\ref\netstandard1.3\System.Text.Encoding.dll</HintPath>
          <Private>False</Private>
          <Paket>True</Paket>
        </Reference>
      </ItemGroup>
    </When>
  </Choose>
  <Choose>
    <When Condition="$(TargetFrameworkIdentifier) == '.NETFramework' And $(TargetFrameworkVersion) == 'v4.6.3'">
      <ItemGroup>
        <Reference Include="System.Text.RegularExpressions">
          <HintPath>..\..\packages\System.Text.RegularExpressions\lib\net463\System.Text.RegularExpressions.dll</HintPath>
          <Private>True</Private>
          <Paket>True</Paket>
        </Reference>
      </ItemGroup>
    </When>
    <When Condition="$(TargetFrameworkIdentifier) == '.NETStandard' And $(TargetFrameworkVersion) == 'v1.6'">
      <ItemGroup>
        <Reference Include="System.Text.RegularExpressions">
          <HintPath>..\..\packages\System.Text.RegularExpressions\lib\netstandard1.6\System.Text.RegularExpressions.dll</HintPath>
          <Private>True</Private>
          <Paket>True</Paket>
        </Reference>
      </ItemGroup>
    </When>
  </Choose>
  <Choose>
    <When Condition="$(TargetFrameworkIdentifier) == '.NETStandard' And $(TargetFrameworkVersion) == 'v1.6'">
      <ItemGroup>
        <Reference Include="System.Threading">
          <HintPath>..\..\packages\System.Threading\lib\netstandard1.3\System.Threading.dll</HintPath>
          <Private>True</Private>
          <Paket>True</Paket>
        </Reference>
      </ItemGroup>
    </When>
  </Choose>
  <Choose>
    <When Condition="($(TargetFrameworkIdentifier) == '.NETStandard' And $(TargetFrameworkVersion) == 'v1.0') Or ($(TargetFrameworkIdentifier) == 'WindowsPhone' And $(TargetFrameworkVersion) == 'v8.1')">
      <ItemGroup>
        <Reference Include="System.Threading.Tasks">
          <HintPath>..\..\packages\System.Threading.Tasks\ref\netstandard1.0\System.Threading.Tasks.dll</HintPath>
          <Private>False</Private>
          <Paket>True</Paket>
        </Reference>
      </ItemGroup>
    </When>
    <When Condition="$(TargetFrameworkIdentifier) == '.NETStandard' And ($(TargetFrameworkVersion) == 'v1.3' Or $(TargetFrameworkVersion) == 'v1.5' Or $(TargetFrameworkVersion) == 'v1.6')">
      <ItemGroup>
        <Reference Include="System.Threading.Tasks">
          <HintPath>..\..\packages\System.Threading.Tasks\ref\netstandard1.3\System.Threading.Tasks.dll</HintPath>
          <Private>False</Private>
          <Paket>True</Paket>
        </Reference>
      </ItemGroup>
    </When>
  </Choose>
  <Choose>
    <When Condition="($(TargetFrameworkIdentifier) == '.NETStandard' And $(TargetFrameworkVersion) == 'v1.6') Or ($(TargetFrameworkIdentifier) == '.NETFramework' And $(TargetFrameworkVersion) == 'v4.6.3')">
      <ItemGroup>
        <Reference Include="System.Threading.Tasks.Extensions">
          <HintPath>..\..\packages\System.Threading.Tasks.Extensions\lib\netstandard1.0\System.Threading.Tasks.Extensions.dll</HintPath>
          <Private>True</Private>
          <Paket>True</Paket>
        </Reference>
      </ItemGroup>
    </When>
  </Choose>
  <Choose>
    <When Condition="$(TargetFrameworkIdentifier) == '.NETStandard' And $(TargetFrameworkVersion) == 'v1.6'">
      <ItemGroup>
        <Reference Include="System.Threading.Tasks.Parallel">
          <HintPath>..\..\packages\System.Threading.Tasks.Parallel\lib\netstandard1.3\System.Threading.Tasks.Parallel.dll</HintPath>
          <Private>True</Private>
          <Paket>True</Paket>
        </Reference>
      </ItemGroup>
    </When>
  </Choose>
  <Choose>
    <When Condition="$(TargetFrameworkIdentifier) == '.NETStandard' And $(TargetFrameworkVersion) == 'v1.6'">
      <ItemGroup>
        <Reference Include="System.Threading.Thread">
          <HintPath>..\..\packages\System.Threading.Thread\lib\netstandard1.3\System.Threading.Thread.dll</HintPath>
          <Private>True</Private>
          <Paket>True</Paket>
        </Reference>
      </ItemGroup>
    </When>
  </Choose>
  <Choose>
    <When Condition="$(TargetFrameworkIdentifier) == '.NETStandard' And $(TargetFrameworkVersion) == 'v1.6'">
      <ItemGroup>
        <Reference Include="System.Threading.ThreadPool">
          <HintPath>..\..\packages\System.Threading.ThreadPool\lib\netstandard1.3\System.Threading.ThreadPool.dll</HintPath>
          <Private>True</Private>
          <Paket>True</Paket>
        </Reference>
      </ItemGroup>
    </When>
  </Choose>
  <Choose>
    <When Condition="($(TargetFrameworkIdentifier) == 'WindowsPhoneApp') Or ($(TargetFrameworkIdentifier) == '.NETStandard' And ($(TargetFrameworkVersion) == 'v1.0' Or $(TargetFrameworkVersion) == 'v1.1' Or $(TargetFrameworkVersion) == 'v1.2' Or $(TargetFrameworkVersion) == 'v1.3' Or $(TargetFrameworkVersion) == 'v1.4' Or $(TargetFrameworkVersion) == 'v1.5')) Or ($(TargetFrameworkIdentifier) == '.NETFramework' And ($(TargetFrameworkVersion) == 'v4.5' Or $(TargetFrameworkVersion) == 'v4.5.1' Or $(TargetFrameworkVersion) == 'v4.5.2' Or $(TargetFrameworkVersion) == 'v4.5.3' Or $(TargetFrameworkVersion) == 'v4.6' Or $(TargetFrameworkVersion) == 'v4.6.1' Or $(TargetFrameworkVersion) == 'v4.6.2' Or $(TargetFrameworkVersion) == 'v4.6.3')) Or ($(TargetFrameworkIdentifier) == 'WindowsPhone' And ($(TargetFrameworkVersion) == 'v8.0' Or $(TargetFrameworkVersion) == 'v8.1'))">
      <ItemGroup>
        <Reference Include="System.ValueTuple">
          <HintPath>..\..\packages\System.ValueTuple\lib\netstandard1.0\System.ValueTuple.dll</HintPath>
          <Private>True</Private>
          <Paket>True</Paket>
        </Reference>
      </ItemGroup>
    </When>
    <When Condition="$(TargetFrameworkIdentifier) == '.NETFramework' And $(TargetFrameworkVersion) == 'v4.0'">
      <ItemGroup>
        <Reference Include="System.ValueTuple">
          <HintPath>..\..\packages\System.ValueTuple\lib\portable-net40+sl4+win8+wp8\System.ValueTuple.dll</HintPath>
          <Private>True</Private>
          <Paket>True</Paket>
        </Reference>
      </ItemGroup>
    </When>
  </Choose>
  <Choose>
    <When Condition="$(TargetFrameworkIdentifier) == '.NETFramework' And $(TargetFrameworkVersion) == 'v4.6.3'">
      <ItemGroup>
        <Reference Include="System.Xml">
          <Paket>True</Paket>
        </Reference>
        <Reference Include="System.Xml.ReaderWriter">
          <HintPath>..\..\packages\System.Xml.ReaderWriter\lib\net46\System.Xml.ReaderWriter.dll</HintPath>
          <Private>True</Private>
          <Paket>True</Paket>
        </Reference>
      </ItemGroup>
    </When>
    <When Condition="$(TargetFrameworkIdentifier) == '.NETStandard' And $(TargetFrameworkVersion) == 'v1.6'">
      <ItemGroup>
        <Reference Include="System.Xml.ReaderWriter">
          <HintPath>..\..\packages\System.Xml.ReaderWriter\lib\netstandard1.3\System.Xml.ReaderWriter.dll</HintPath>
          <Private>True</Private>
          <Paket>True</Paket>
        </Reference>
      </ItemGroup>
    </When>
  </Choose>
  <Choose>
    <When Condition="$(TargetFrameworkIdentifier) == '.NETFramework' And $(TargetFrameworkVersion) == 'v4.6.3'">
      <ItemGroup>
        <Reference Include="System.Xml.Linq">
          <Paket>True</Paket>
        </Reference>
      </ItemGroup>
    </When>
    <When Condition="$(TargetFrameworkIdentifier) == '.NETStandard' And $(TargetFrameworkVersion) == 'v1.6'">
      <ItemGroup>
        <Reference Include="System.Xml.XDocument">
          <HintPath>..\..\packages\System.Xml.XDocument\lib\netstandard1.3\System.Xml.XDocument.dll</HintPath>
          <Private>True</Private>
          <Paket>True</Paket>
        </Reference>
      </ItemGroup>
    </When>
  </Choose>
  <Choose>
    <When Condition="$(TargetFrameworkIdentifier) == '.NETFramework' And $(TargetFrameworkVersion) == 'v4.0'">
      <ItemGroup>
        <Reference Include="Unquote">
          <HintPath>..\..\packages\Unquote\lib\net40\Unquote.dll</HintPath>
          <Private>True</Private>
          <Paket>True</Paket>
        </Reference>
      </ItemGroup>
    </When>
    <When Condition="$(TargetFrameworkIdentifier) == '.NETFramework' And ($(TargetFrameworkVersion) == 'v4.5' Or $(TargetFrameworkVersion) == 'v4.5.1' Or $(TargetFrameworkVersion) == 'v4.5.2' Or $(TargetFrameworkVersion) == 'v4.5.3' Or $(TargetFrameworkVersion) == 'v4.6' Or $(TargetFrameworkVersion) == 'v4.6.1' Or $(TargetFrameworkVersion) == 'v4.6.2' Or $(TargetFrameworkVersion) == 'v4.6.3')">
      <ItemGroup>
        <Reference Include="Unquote">
          <HintPath>..\..\packages\Unquote\lib\net45\Unquote.dll</HintPath>
          <Private>True</Private>
          <Paket>True</Paket>
        </Reference>
      </ItemGroup>
    </When>
    <When Condition="($(TargetFrameworkIdentifier) == 'WindowsPhoneApp') Or ($(TargetFrameworkIdentifier) == '.NETCore') Or ($(TargetFrameworkIdentifier) == '.NETStandard' And ($(TargetFrameworkVersion) == 'v1.0' Or $(TargetFrameworkVersion) == 'v1.1' Or $(TargetFrameworkVersion) == 'v1.2' Or $(TargetFrameworkVersion) == 'v1.3' Or $(TargetFrameworkVersion) == 'v1.4' Or $(TargetFrameworkVersion) == 'v1.5' Or $(TargetFrameworkVersion) == 'v1.6')) Or ($(TargetFrameworkIdentifier) == '.NETCoreApp' And $(TargetFrameworkVersion) == 'v1.0') Or ($(TargetFrameworkIdentifier) == 'WindowsPhone' And ($(TargetFrameworkVersion) == 'v8.0' Or $(TargetFrameworkVersion) == 'v8.1')) Or ($(TargetFrameworkIdentifier) == 'MonoAndroid') Or ($(TargetFrameworkIdentifier) == 'MonoTouch') Or ($(TargetFrameworkIdentifier) == 'Xamarin.iOS') Or ($(TargetFrameworkIdentifier) == 'Xamarin.Mac') Or ($(TargetFrameworkProfile) == 'Profile7') Or ($(TargetFrameworkProfile) == 'Profile31') Or ($(TargetFrameworkProfile) == 'Profile32') Or ($(TargetFrameworkProfile) == 'Profile44') Or ($(TargetFrameworkProfile) == 'Profile49') Or ($(TargetFrameworkProfile) == 'Profile78') Or ($(TargetFrameworkProfile) == 'Profile84') Or ($(TargetFrameworkProfile) == 'Profile111') Or ($(TargetFrameworkProfile) == 'Profile151') Or ($(TargetFrameworkProfile) == 'Profile157') Or ($(TargetFrameworkProfile) == 'Profile259')">
      <ItemGroup>
        <Reference Include="Unquote">
          <HintPath>..\..\packages\Unquote\lib\portable-net45+netcore45+wpa81+wp8+MonoAndroid1+MonoTouch1\Unquote.dll</HintPath>
          <Private>True</Private>
          <Paket>True</Paket>
        </Reference>
      </ItemGroup>
    </When>
  </Choose>
>>>>>>> 8fcb2ed0
</Project><|MERGE_RESOLUTION|>--- conflicted
+++ resolved
@@ -1,1696 +1,1319 @@
-<<<<<<< HEAD
-﻿<?xml version="1.0" encoding="utf-8"?>
-<Project ToolsVersion="14.0" DefaultTargets="Build" xmlns="http://schemas.microsoft.com/developer/msbuild/2003">
-  <Import Project="$(MSBuildExtensionsPath)\$(MSBuildToolsVersion)\Microsoft.Common.props" Condition="Exists('$(MSBuildExtensionsPath)\$(MSBuildToolsVersion)\Microsoft.Common.props')" />
-  <PropertyGroup>
-    <Configuration Condition=" '$(Configuration)' == '' ">Debug</Configuration>
-    <Platform Condition=" '$(Platform)' == '' ">AnyCPU</Platform>
-    <SchemaVersion>2.0</SchemaVersion>
-    <ProjectGuid>b94d60ad-2083-4e08-b28f-43122be14819</ProjectGuid>
-    <OutputType>Library</OutputType>
-    <RootNamespace>Argu.Tests</RootNamespace>
-    <AssemblyName>Argu.Tests</AssemblyName>
-    <TargetFrameworkVersion>v4.5</TargetFrameworkVersion>
-    <TargetFSharpCoreVersion>4.4.0.0</TargetFSharpCoreVersion>
-    <AutoGenerateBindingRedirects>true</AutoGenerateBindingRedirects>
-    <Name>Argu.Tests</Name>
-    <TargetFrameworkProfile />
-    <ResolveNuGetPackages>false</ResolveNuGetPackages>
-  </PropertyGroup>
-  <PropertyGroup Condition=" '$(Configuration)|$(Platform)' == 'Debug|AnyCPU' ">
-    <DebugSymbols>true</DebugSymbols>
-    <DebugType>full</DebugType>
-    <Optimize>false</Optimize>
-    <Tailcalls>false</Tailcalls>
-    <OutputPath>..\..\bin\net40\</OutputPath>
-    <DefineConstants>DEBUG;TRACE</DefineConstants>
-    <WarningLevel>3</WarningLevel>
-    <DocumentationFile>..\..\bin\net40\Argu.Tests.XML</DocumentationFile>
-  </PropertyGroup>
-  <PropertyGroup Condition=" '$(Configuration)|$(Platform)' == 'Release|AnyCPU' ">
-    <DebugType>pdbonly</DebugType>
-    <Optimize>true</Optimize>
-    <Tailcalls>true</Tailcalls>
-    <OutputPath>..\..\bin\net40\</OutputPath>
-    <DefineConstants>TRACE</DefineConstants>
-    <WarningLevel>3</WarningLevel>
-    <DocumentationFile>..\..\bin\net40\Argu.Tests.XML</DocumentationFile>
-  </PropertyGroup>
-  <PropertyGroup>
-    <MinimumVisualStudioVersion Condition="'$(MinimumVisualStudioVersion)' == ''">11</MinimumVisualStudioVersion>
-  </PropertyGroup>
-  <Choose>
-    <When Condition="'$(VisualStudioVersion)' == '11.0'">
-      <PropertyGroup Condition="Exists('$(MSBuildExtensionsPath32)\..\Microsoft SDKs\F#\3.0\Framework\v4.0\Microsoft.FSharp.Targets')">
-        <FSharpTargetsPath>$(MSBuildExtensionsPath32)\..\Microsoft SDKs\F#\3.0\Framework\v4.0\Microsoft.FSharp.Targets</FSharpTargetsPath>
-      </PropertyGroup>
-    </When>
-    <Otherwise>
-      <PropertyGroup Condition="Exists('$(MSBuildExtensionsPath32)\Microsoft\VisualStudio\v$(VisualStudioVersion)\FSharp\Microsoft.FSharp.Targets')">
-        <FSharpTargetsPath>$(MSBuildExtensionsPath32)\Microsoft\VisualStudio\v$(VisualStudioVersion)\FSharp\Microsoft.FSharp.Targets</FSharpTargetsPath>
-      </PropertyGroup>
-    </Otherwise>
-  </Choose>
-  <Import Project="$(FSharpTargetsPath)" />
-  <Choose>
-    <When Condition="$(TargetFrameworkIdentifier) == '.NETFramework' And ($(TargetFrameworkVersion) == 'v2.0' Or $(TargetFrameworkVersion) == 'v3.0' Or $(TargetFrameworkVersion) == 'v3.5' Or $(TargetFrameworkVersion) == 'v4.0' Or $(TargetFrameworkVersion) == 'v4.0.3' Or $(TargetFrameworkVersion) == 'v4.5' Or $(TargetFrameworkVersion) == 'v4.5.1' Or $(TargetFrameworkVersion) == 'v4.5.2' Or $(TargetFrameworkVersion) == 'v4.5.3' Or $(TargetFrameworkVersion) == 'v4.6' Or $(TargetFrameworkVersion) == 'v4.6.1' Or $(TargetFrameworkVersion) == 'v4.6.2' Or $(TargetFrameworkVersion) == 'v4.6.3' Or $(TargetFrameworkVersion) == 'v4.7')">
-      <PropertyGroup>
-        <__paket__xunit_runner_visualstudio_props>net20\xunit.runner.visualstudio</__paket__xunit_runner_visualstudio_props>
-      </PropertyGroup>
-    </When>
-    <When Condition="($(TargetFrameworkIdentifier) == '.NETStandard' And ($(TargetFrameworkVersion) == 'v1.0' Or $(TargetFrameworkVersion) == 'v1.1' Or $(TargetFrameworkVersion) == 'v1.2' Or $(TargetFrameworkVersion) == 'v1.3' Or $(TargetFrameworkVersion) == 'v1.4' Or $(TargetFrameworkVersion) == 'v1.5' Or $(TargetFrameworkVersion) == 'v1.6' Or $(TargetFrameworkVersion) == 'v2.0')) Or ($(TargetFrameworkIdentifier) == '.NETCoreApp' And ($(TargetFrameworkVersion) == 'v1.0' Or $(TargetFrameworkVersion) == 'v1.1' Or $(TargetFrameworkVersion) == 'v2.0')) Or ($(TargetFrameworkIdentifier) == 'MonoAndroid' And ($(TargetFrameworkVersion) == 'v1.0' Or $(TargetFrameworkVersion) == 'v2.2' Or $(TargetFrameworkVersion) == 'v2.3' Or $(TargetFrameworkVersion) == 'v4.0.3' Or $(TargetFrameworkVersion) == 'v4.1' Or $(TargetFrameworkVersion) == 'v4.2' Or $(TargetFrameworkVersion) == 'v4.3' Or $(TargetFrameworkVersion) == 'v4.4' Or $(TargetFrameworkVersion) == 'v4.4W' Or $(TargetFrameworkVersion) == 'v5.0' Or $(TargetFrameworkVersion) == 'v5.1' Or $(TargetFrameworkVersion) == 'v6.0' Or $(TargetFrameworkVersion) == 'v7.0' Or $(TargetFrameworkVersion) == 'v7.1')) Or ($(TargetFrameworkIdentifier) == 'MonoTouch') Or ($(TargetFrameworkIdentifier) == 'Xamarin.iOS') Or ($(TargetFrameworkIdentifier) == 'Xamarin.Mac') Or ($(TargetFrameworkIdentifier) == '.NETCore' And $(TargetFrameworkVersion) == 'v4.5') Or ($(TargetFrameworkIdentifier) == 'WindowsPhone' And ($(TargetFrameworkVersion) == 'v8.0' Or $(TargetFrameworkVersion) == 'v8.1')) Or ($(TargetFrameworkProfile) == 'Profile7') Or ($(TargetFrameworkProfile) == 'Profile31') Or ($(TargetFrameworkProfile) == 'Profile32') Or ($(TargetFrameworkProfile) == 'Profile44') Or ($(TargetFrameworkProfile) == 'Profile49') Or ($(TargetFrameworkProfile) == 'Profile78') Or ($(TargetFrameworkProfile) == 'Profile84') Or ($(TargetFrameworkProfile) == 'Profile111') Or ($(TargetFrameworkProfile) == 'Profile151') Or ($(TargetFrameworkProfile) == 'Profile157') Or ($(TargetFrameworkProfile) == 'Profile259')">
-      <PropertyGroup>
-        <__paket__xunit_runner_visualstudio_props>portable-net45+win8+wp8+wpa81\xunit.runner.visualstudio</__paket__xunit_runner_visualstudio_props>
-      </PropertyGroup>
-    </When>
-    <When Condition="$(TargetFrameworkIdentifier) == '.NETCore' And $(TargetFrameworkVersion) == 'v5.0'">
-      <PropertyGroup>
-        <__paket__xunit_runner_visualstudio_props>uap10.0\xunit.runner.visualstudio</__paket__xunit_runner_visualstudio_props>
-        <__paket__xunit_runner_visualstudio_targets>uap10.0\xunit.runner.visualstudio</__paket__xunit_runner_visualstudio_targets>
-      </PropertyGroup>
-    </When>
-    <When Condition="$(TargetFrameworkIdentifier) == '.NETCore' And ($(TargetFrameworkVersion) == 'v4.5.1' Or $(TargetFrameworkVersion) == 'v5.0')">
-      <PropertyGroup>
-        <__paket__xunit_runner_visualstudio_props>win81\xunit.runner.visualstudio</__paket__xunit_runner_visualstudio_props>
-        <__paket__xunit_runner_visualstudio_targets>win81\xunit.runner.visualstudio</__paket__xunit_runner_visualstudio_targets>
-      </PropertyGroup>
-    </When>
-    <When Condition="$(TargetFrameworkIdentifier) == 'WindowsPhoneApp'">
-      <PropertyGroup>
-        <__paket__xunit_runner_visualstudio_props>wpa81\xunit.runner.visualstudio</__paket__xunit_runner_visualstudio_props>
-        <__paket__xunit_runner_visualstudio_targets>wpa81\xunit.runner.visualstudio</__paket__xunit_runner_visualstudio_targets>
-      </PropertyGroup>
-    </When>
-  </Choose>
-  <Import Project="..\..\packages\xunit.runner.visualstudio.2.1.0\build\$(__paket__xunit_runner_visualstudio_props).props" Condition="Exists('..\..\packages\xunit.runner.visualstudio.2.1.0\build\$(__paket__xunit_runner_visualstudio_props).props')" Label="Paket" />
-  <Choose>
-    <When Condition="($(TargetFrameworkIdentifier) == '.NETFramework' And ($(TargetFrameworkVersion) == 'v4.5' Or $(TargetFrameworkVersion) == 'v4.5.1' Or $(TargetFrameworkVersion) == 'v4.5.2' Or $(TargetFrameworkVersion) == 'v4.5.3' Or $(TargetFrameworkVersion) == 'v4.6' Or $(TargetFrameworkVersion) == 'v4.6.1' Or $(TargetFrameworkVersion) == 'v4.6.2' Or $(TargetFrameworkVersion) == 'v4.6.3' Or $(TargetFrameworkVersion) == 'v4.7')) Or ($(TargetFrameworkIdentifier) == '.NETStandard' And ($(TargetFrameworkVersion) == 'v1.0' Or $(TargetFrameworkVersion) == 'v1.1' Or $(TargetFrameworkVersion) == 'v1.2' Or $(TargetFrameworkVersion) == 'v1.3' Or $(TargetFrameworkVersion) == 'v1.4' Or $(TargetFrameworkVersion) == 'v1.5' Or $(TargetFrameworkVersion) == 'v1.6' Or $(TargetFrameworkVersion) == 'v2.0')) Or ($(TargetFrameworkIdentifier) == '.NETCoreApp' And ($(TargetFrameworkVersion) == 'v1.0' Or $(TargetFrameworkVersion) == 'v1.1' Or $(TargetFrameworkVersion) == 'v2.0')) Or ($(TargetFrameworkIdentifier) == 'MonoAndroid' And ($(TargetFrameworkVersion) == 'v1.0' Or $(TargetFrameworkVersion) == 'v2.2' Or $(TargetFrameworkVersion) == 'v2.3' Or $(TargetFrameworkVersion) == 'v4.0.3' Or $(TargetFrameworkVersion) == 'v4.1' Or $(TargetFrameworkVersion) == 'v4.2' Or $(TargetFrameworkVersion) == 'v4.3' Or $(TargetFrameworkVersion) == 'v4.4' Or $(TargetFrameworkVersion) == 'v4.4W' Or $(TargetFrameworkVersion) == 'v5.0' Or $(TargetFrameworkVersion) == 'v5.1' Or $(TargetFrameworkVersion) == 'v6.0' Or $(TargetFrameworkVersion) == 'v7.0' Or $(TargetFrameworkVersion) == 'v7.1')) Or ($(TargetFrameworkIdentifier) == 'MonoTouch') Or ($(TargetFrameworkIdentifier) == 'Xamarin.iOS') Or ($(TargetFrameworkIdentifier) == 'Xamarin.Mac') Or ($(TargetFrameworkIdentifier) == '.NETCore' And $(TargetFrameworkVersion) == 'v4.5') Or ($(TargetFrameworkIdentifier) == 'WindowsPhone' And ($(TargetFrameworkVersion) == 'v8.0' Or $(TargetFrameworkVersion) == 'v8.1')) Or ($(TargetFrameworkProfile) == 'Profile7') Or ($(TargetFrameworkProfile) == 'Profile31') Or ($(TargetFrameworkProfile) == 'Profile32') Or ($(TargetFrameworkProfile) == 'Profile44') Or ($(TargetFrameworkProfile) == 'Profile49') Or ($(TargetFrameworkProfile) == 'Profile78') Or ($(TargetFrameworkProfile) == 'Profile84') Or ($(TargetFrameworkProfile) == 'Profile111') Or ($(TargetFrameworkProfile) == 'Profile151') Or ($(TargetFrameworkProfile) == 'Profile157') Or ($(TargetFrameworkProfile) == 'Profile259')">
-      <PropertyGroup>
-        <__paket__xunit_core_props>portable-net45+win8+wp8+wpa81\xunit.core</__paket__xunit_core_props>
-      </PropertyGroup>
-    </When>
-    <When Condition="$(TargetFrameworkIdentifier) == '.NETCore' And ($(TargetFrameworkVersion) == 'v4.5.1' Or $(TargetFrameworkVersion) == 'v5.0')">
-      <PropertyGroup>
-        <__paket__xunit_core_props>win81\xunit.core</__paket__xunit_core_props>
-      </PropertyGroup>
-    </When>
-    <When Condition="$(TargetFrameworkIdentifier) == 'WindowsPhoneApp'">
-      <PropertyGroup>
-        <__paket__xunit_core_props>wpa81\xunit.core</__paket__xunit_core_props>
-      </PropertyGroup>
-    </When>
-  </Choose>
-  <Import Project="..\..\packages\xunit.core\build\$(__paket__xunit_core_props).props" Condition="Exists('..\..\packages\xunit.core\build\$(__paket__xunit_core_props).props')" Label="Paket" />
-=======
-﻿<?xml version="1.0" encoding="utf-8"?>
-<Project ToolsVersion="14.0" DefaultTargets="Build" xmlns="http://schemas.microsoft.com/developer/msbuild/2003">
-  <Import Project="$(MSBuildExtensionsPath)\$(MSBuildToolsVersion)\Microsoft.Common.props" Condition="Exists('$(MSBuildExtensionsPath)\$(MSBuildToolsVersion)\Microsoft.Common.props')" />
-  <PropertyGroup>
-    <Configuration Condition=" '$(Configuration)' == '' ">Debug</Configuration>
-    <Platform Condition=" '$(Platform)' == '' ">AnyCPU</Platform>
-    <ProjectGuid>b94d60ad-2083-4e08-b28f-43122be14819</ProjectGuid>
-    <OutputType>Library</OutputType>
-    <RootNamespace>Argu.Tests</RootNamespace>
-    <AssemblyName>Argu.Tests</AssemblyName>
-    <TargetFrameworkVersion>v4.6.1</TargetFrameworkVersion>
-    <AutoGenerateBindingRedirects>true</AutoGenerateBindingRedirects>
-    <ResolveNuGetPackages>false</ResolveNuGetPackages>
-    <Name>Argu.Tests</Name>
-    <TargetFrameworkProfile />
-    <OutputPath>bin</OutputPath>
-  </PropertyGroup>
-  <PropertyGroup Condition=" '$(Configuration)|$(Platform)' == 'Debug|AnyCPU' ">
-    <DebugSymbols>true</DebugSymbols>
-    <DebugType>full</DebugType>
-    <Optimize>false</Optimize>
-    <Tailcalls>false</Tailcalls>
-    <DefineConstants>DEBUG;TRACE</DefineConstants>
-    <WarningLevel>3</WarningLevel>
-  </PropertyGroup>
-  <PropertyGroup Condition=" '$(Configuration)|$(Platform)' == 'Release|AnyCPU' ">
-    <DebugType>pdbonly</DebugType>
-    <Optimize>true</Optimize>
-    <Tailcalls>true</Tailcalls>
-    <DefineConstants>TRACE</DefineConstants>
-    <WarningLevel>3</WarningLevel>
-  </PropertyGroup>
-  <PropertyGroup>
-    <VisualStudioVersion Condition=" '$(VisualStudioVersion)' == '' ">14.0</VisualStudioVersion>
-    <MinimumVisualStudioVersion Condition="'$(MinimumVisualStudioVersion)' == ''">11</MinimumVisualStudioVersion>
-  </PropertyGroup>
-  <Choose>
-    <When Condition="Exists('$(MSBuildExtensionsPath32)\..\Microsoft SDKs\F#\4.1\Framework\v4.0\Microsoft.FSharp.Targets')">
-      <PropertyGroup>
-        <FSharpTargetsPath>$(MSBuildExtensionsPath32)\..\Microsoft SDKs\F#\4.1\Framework\v4.0\Microsoft.FSharp.Targets</FSharpTargetsPath>
-      </PropertyGroup>
-    </When>
-    <When Condition="'$(VisualStudioVersion)' != '11.0' and Exists('$(MSBuildExtensionsPath32)\Microsoft\VisualStudio\v$(VisualStudioVersion)\FSharp\Microsoft.FSharp.Targets')">
-      <PropertyGroup>
-        <FSharpTargetsPath>$(MSBuildExtensionsPath32)\Microsoft\VisualStudio\v$(VisualStudioVersion)\FSharp\Microsoft.FSharp.Targets</FSharpTargetsPath>
-      </PropertyGroup>
-    </When>
-    <When Condition="Exists('$(MSBuildExtensionsPath32)\..\Microsoft SDKs\F#\4.0\Framework\v4.0\Microsoft.FSharp.Targets')">
-      <PropertyGroup>
-        <FSharpTargetsPath>$(MSBuildExtensionsPath32)\..\Microsoft SDKs\F#\4.0\Framework\v4.0\Microsoft.FSharp.Targets</FSharpTargetsPath>
-      </PropertyGroup>
-    </When>
-    <When Condition="Exists('$(MSBuildExtensionsPath32)\..\Microsoft SDKs\F#\3.1\Framework\v4.0\Microsoft.FSharp.Targets')">
-      <PropertyGroup>
-        <FSharpTargetsPath>$(MSBuildExtensionsPath32)\..\Microsoft SDKs\F#\3.1\Framework\v4.0\Microsoft.FSharp.Targets</FSharpTargetsPath>
-      </PropertyGroup>
-    </When>
-    <When Condition="Exists('$(MSBuildExtensionsPath32)\..\Microsoft SDKs\F#\3.0\Framework\v4.0\Microsoft.FSharp.Targets')">
-      <PropertyGroup>
-        <FSharpTargetsPath>$(MSBuildExtensionsPath32)\..\Microsoft SDKs\F#\3.0\Framework\v4.0\Microsoft.FSharp.Targets</FSharpTargetsPath>
-      </PropertyGroup>
-    </When>
-  </Choose>
-  <Import Project="$(FSharpTargetsPath)" Condition="Exists('$(FSharpTargetsPath)')" />
->>>>>>> 8fcb2ed0
-  <!-- To modify your build process, add your task inside one of the targets below and uncomment it. 
-       Other similar extension points exist, see Microsoft.Common.targets.
-  <Target Name="BeforeBuild">
-  </Target>
-  <Target Name="AfterBuild">
-  </Target>
-<<<<<<< HEAD
-  -->
-  <ItemGroup>
-    <Compile Include="Tests.fs" />
-    <None Include="tests.fsx" />
-    <Content Include="App.config" />
-    <None Include="paket.references" />
-  </ItemGroup>
-  <ItemGroup>
-    <Reference Include="FSharp.Data.TypeProviders" />
-    <Reference Include="mscorlib" />
-    <Reference Include="System" />
-    <Reference Include="System.Core" />
-    <Reference Include="System.Data" />
-    <Reference Include="System.Data.Linq" />
-    <Reference Include="System.Numerics" />
-    <ProjectReference Include="..\..\src\Argu\Argu.fsproj">
-      <Name>Argu</Name>
-      <Project>{49e38cf1-8b37-4a4f-83cf-eafe9577bcc6}</Project>
-      <Private>True</Private>
-    </ProjectReference>
-  </ItemGroup>
-  <Import Project="..\..\.paket\paket.targets" />
-  <Choose>
-    <When Condition="$(TargetFrameworkIdentifier) == '.NETFramework' And ($(TargetFrameworkVersion) == 'v4.5' Or $(TargetFrameworkVersion) == 'v4.5.1' Or $(TargetFrameworkVersion) == 'v4.5.2' Or $(TargetFrameworkVersion) == 'v4.5.3' Or $(TargetFrameworkVersion) == 'v4.6' Or $(TargetFrameworkVersion) == 'v4.6.1' Or $(TargetFrameworkVersion) == 'v4.6.2' Or $(TargetFrameworkVersion) == 'v4.6.3' Or $(TargetFrameworkVersion) == 'v4.7')">
-      <ItemGroup>
-        <Reference Include="FsCheck">
-          <HintPath>..\..\packages\FsCheck\lib\net45\FsCheck.dll</HintPath>
-          <Private>True</Private>
-          <Paket>True</Paket>
-        </Reference>
-      </ItemGroup>
-    </When>
-    <When Condition="($(TargetFrameworkIdentifier) == '.NETCore') Or ($(TargetFrameworkIdentifier) == '.NETStandard' And ($(TargetFrameworkVersion) == 'v1.1' Or $(TargetFrameworkVersion) == 'v1.2' Or $(TargetFrameworkVersion) == 'v1.3' Or $(TargetFrameworkVersion) == 'v1.4' Or $(TargetFrameworkVersion) == 'v1.5' Or $(TargetFrameworkVersion) == 'v1.6' Or $(TargetFrameworkVersion) == 'v2.0')) Or ($(TargetFrameworkIdentifier) == '.NETCoreApp' And ($(TargetFrameworkVersion) == 'v1.0' Or $(TargetFrameworkVersion) == 'v1.1' Or $(TargetFrameworkVersion) == 'v2.0')) Or ($(TargetFrameworkIdentifier) == 'MonoAndroid' And ($(TargetFrameworkVersion) == 'v1.0' Or $(TargetFrameworkVersion) == 'v2.2' Or $(TargetFrameworkVersion) == 'v2.3' Or $(TargetFrameworkVersion) == 'v4.0.3' Or $(TargetFrameworkVersion) == 'v4.1' Or $(TargetFrameworkVersion) == 'v4.2' Or $(TargetFrameworkVersion) == 'v4.3' Or $(TargetFrameworkVersion) == 'v4.4' Or $(TargetFrameworkVersion) == 'v4.4W' Or $(TargetFrameworkVersion) == 'v5.0' Or $(TargetFrameworkVersion) == 'v5.1' Or $(TargetFrameworkVersion) == 'v6.0' Or $(TargetFrameworkVersion) == 'v7.0' Or $(TargetFrameworkVersion) == 'v7.1')) Or ($(TargetFrameworkIdentifier) == 'MonoTouch') Or ($(TargetFrameworkIdentifier) == 'Xamarin.iOS') Or ($(TargetFrameworkIdentifier) == 'Xamarin.Mac') Or ($(TargetFrameworkProfile) == 'Profile7') Or ($(TargetFrameworkProfile) == 'Profile44')">
-      <ItemGroup>
-        <Reference Include="FsCheck">
-          <HintPath>..\..\packages\FsCheck\lib\portable-net45+netcore45\FsCheck.dll</HintPath>
-          <Private>True</Private>
-          <Paket>True</Paket>
-        </Reference>
-      </ItemGroup>
-    </When>
-    <When Condition="($(TargetFrameworkIdentifier) == '.NETStandard' And $(TargetFrameworkVersion) == 'v1.0') Or ($(TargetFrameworkIdentifier) == 'WindowsPhone' And ($(TargetFrameworkVersion) == 'v8.0' Or $(TargetFrameworkVersion) == 'v8.1')) Or ($(TargetFrameworkProfile) == 'Profile31') Or ($(TargetFrameworkProfile) == 'Profile49') Or ($(TargetFrameworkProfile) == 'Profile78')">
-      <ItemGroup>
-        <Reference Include="FsCheck">
-          <HintPath>..\..\packages\FsCheck\lib\portable-net45+netcore45+wp8\FsCheck.dll</HintPath>
-          <Private>True</Private>
-          <Paket>True</Paket>
-        </Reference>
-      </ItemGroup>
-    </When>
-    <When Condition="($(TargetFrameworkIdentifier) == 'WindowsPhoneApp') Or ($(TargetFrameworkIdentifier) == '.NETCore' And $(TargetFrameworkVersion) == 'v5.0') Or ($(TargetFrameworkProfile) == 'Profile32') Or ($(TargetFrameworkProfile) == 'Profile84') Or ($(TargetFrameworkProfile) == 'Profile111') Or ($(TargetFrameworkProfile) == 'Profile151') Or ($(TargetFrameworkProfile) == 'Profile157') Or ($(TargetFrameworkProfile) == 'Profile259')">
-      <ItemGroup>
-        <Reference Include="FsCheck">
-          <HintPath>..\..\packages\FsCheck\lib\portable-net45+netcore45+wpa81+wp8\FsCheck.dll</HintPath>
-          <Private>True</Private>
-          <Paket>True</Paket>
-        </Reference>
-      </ItemGroup>
-    </When>
-  </Choose>
-  <Choose>
-    <When Condition="$(TargetFrameworkIdentifier) == '.NETFramework' And ($(TargetFrameworkVersion) == 'v2.0' Or $(TargetFrameworkVersion) == 'v3.0' Or $(TargetFrameworkVersion) == 'v3.5')">
-      <ItemGroup>
-        <Reference Include="FSharp.Core">
-          <HintPath>..\..\packages\FSharp.Core\lib\net20\FSharp.Core.dll</HintPath>
-          <Private>True</Private>
-          <Paket>True</Paket>
-        </Reference>
-      </ItemGroup>
-    </When>
-    <When Condition="$(TargetFrameworkIdentifier) == '.NETFramework' And ($(TargetFrameworkVersion) == 'v4.0' Or $(TargetFrameworkVersion) == 'v4.0.3' Or $(TargetFrameworkVersion) == 'v4.5' Or $(TargetFrameworkVersion) == 'v4.5.1' Or $(TargetFrameworkVersion) == 'v4.5.2' Or $(TargetFrameworkVersion) == 'v4.5.3' Or $(TargetFrameworkVersion) == 'v4.6' Or $(TargetFrameworkVersion) == 'v4.6.1' Or $(TargetFrameworkVersion) == 'v4.6.2' Or $(TargetFrameworkVersion) == 'v4.6.3' Or $(TargetFrameworkVersion) == 'v4.7')">
-      <ItemGroup>
-        <Reference Include="FSharp.Core">
-          <HintPath>..\..\packages\FSharp.Core\lib\net40\FSharp.Core.dll</HintPath>
-          <Private>True</Private>
-          <Paket>True</Paket>
-        </Reference>
-      </ItemGroup>
-    </When>
-    <When Condition="($(TargetFrameworkIdentifier) == '.NETCore') Or ($(TargetFrameworkIdentifier) == '.NETStandard' And ($(TargetFrameworkVersion) == 'v1.1' Or $(TargetFrameworkVersion) == 'v1.2' Or $(TargetFrameworkVersion) == 'v1.3' Or $(TargetFrameworkVersion) == 'v1.4' Or $(TargetFrameworkVersion) == 'v1.5' Or $(TargetFrameworkVersion) == 'v1.6' Or $(TargetFrameworkVersion) == 'v2.0')) Or ($(TargetFrameworkIdentifier) == '.NETCoreApp' And ($(TargetFrameworkVersion) == 'v1.0' Or $(TargetFrameworkVersion) == 'v1.1' Or $(TargetFrameworkVersion) == 'v2.0')) Or ($(TargetFrameworkIdentifier) == 'MonoAndroid' And ($(TargetFrameworkVersion) == 'v1.0' Or $(TargetFrameworkVersion) == 'v2.2' Or $(TargetFrameworkVersion) == 'v2.3' Or $(TargetFrameworkVersion) == 'v4.0.3' Or $(TargetFrameworkVersion) == 'v4.1' Or $(TargetFrameworkVersion) == 'v4.2' Or $(TargetFrameworkVersion) == 'v4.3' Or $(TargetFrameworkVersion) == 'v4.4' Or $(TargetFrameworkVersion) == 'v4.4W' Or $(TargetFrameworkVersion) == 'v5.0' Or $(TargetFrameworkVersion) == 'v5.1' Or $(TargetFrameworkVersion) == 'v6.0' Or $(TargetFrameworkVersion) == 'v7.0' Or $(TargetFrameworkVersion) == 'v7.1')) Or ($(TargetFrameworkIdentifier) == 'MonoTouch') Or ($(TargetFrameworkIdentifier) == 'Xamarin.iOS') Or ($(TargetFrameworkIdentifier) == 'Xamarin.Mac') Or ($(TargetFrameworkProfile) == 'Profile7') Or ($(TargetFrameworkProfile) == 'Profile44')">
-      <ItemGroup>
-        <Reference Include="FSharp.Core">
-          <HintPath>..\..\packages\FSharp.Core\lib\portable-net45+netcore45\FSharp.Core.dll</HintPath>
-          <Private>True</Private>
-          <Paket>True</Paket>
-        </Reference>
-      </ItemGroup>
-    </When>
-    <When Condition="($(TargetFrameworkIdentifier) == '.NETStandard' And $(TargetFrameworkVersion) == 'v1.0') Or ($(TargetFrameworkIdentifier) == 'WindowsPhone' And ($(TargetFrameworkVersion) == 'v8.0' Or $(TargetFrameworkVersion) == 'v8.1')) Or ($(TargetFrameworkProfile) == 'Profile31') Or ($(TargetFrameworkProfile) == 'Profile49') Or ($(TargetFrameworkProfile) == 'Profile78')">
-      <ItemGroup>
-        <Reference Include="FSharp.Core">
-          <HintPath>..\..\packages\FSharp.Core\lib\portable-net45+netcore45+wp8\FSharp.Core.dll</HintPath>
-          <Private>True</Private>
-          <Paket>True</Paket>
-        </Reference>
-      </ItemGroup>
-    </When>
-    <When Condition="($(TargetFrameworkIdentifier) == 'WindowsPhoneApp') Or ($(TargetFrameworkIdentifier) == '.NETCore' And $(TargetFrameworkVersion) == 'v5.0') Or ($(TargetFrameworkProfile) == 'Profile32') Or ($(TargetFrameworkProfile) == 'Profile84') Or ($(TargetFrameworkProfile) == 'Profile111') Or ($(TargetFrameworkProfile) == 'Profile151') Or ($(TargetFrameworkProfile) == 'Profile157') Or ($(TargetFrameworkProfile) == 'Profile259')">
-      <ItemGroup>
-        <Reference Include="FSharp.Core">
-          <HintPath>..\..\packages\FSharp.Core\lib\portable-net45+netcore45+wpa81+wp8\FSharp.Core.dll</HintPath>
-          <Private>True</Private>
-          <Paket>True</Paket>
-        </Reference>
-      </ItemGroup>
-    </When>
-    <When Condition="($(TargetFrameworkIdentifier) == 'Silverlight' And $(TargetFrameworkVersion) == 'v5.0') Or ($(TargetFrameworkProfile) == 'Profile24') Or ($(TargetFrameworkProfile) == 'Profile47')">
-      <ItemGroup>
-        <Reference Include="FSharp.Core">
-          <HintPath>..\..\packages\FSharp.Core\lib\portable-net45+sl5+netcore45\FSharp.Core.dll</HintPath>
-          <Private>True</Private>
-          <Paket>True</Paket>
-        </Reference>
-      </ItemGroup>
-    </When>
-  </Choose>
-  <Choose>
-    <When Condition="$(TargetFrameworkIdentifier) == '.NETFramework' And ($(TargetFrameworkVersion) == 'v4.0' Or $(TargetFrameworkVersion) == 'v4.0.3')">
-      <ItemGroup>
-        <Reference Include="Unquote">
-          <HintPath>..\..\packages\Unquote\lib\net40\Unquote.dll</HintPath>
-          <Private>True</Private>
-          <Paket>True</Paket>
-        </Reference>
-      </ItemGroup>
-    </When>
-    <When Condition="$(TargetFrameworkIdentifier) == '.NETFramework' And ($(TargetFrameworkVersion) == 'v4.5' Or $(TargetFrameworkVersion) == 'v4.5.1' Or $(TargetFrameworkVersion) == 'v4.5.2' Or $(TargetFrameworkVersion) == 'v4.5.3' Or $(TargetFrameworkVersion) == 'v4.6' Or $(TargetFrameworkVersion) == 'v4.6.1' Or $(TargetFrameworkVersion) == 'v4.6.2' Or $(TargetFrameworkVersion) == 'v4.6.3' Or $(TargetFrameworkVersion) == 'v4.7')">
-      <ItemGroup>
-        <Reference Include="Unquote">
-          <HintPath>..\..\packages\Unquote\lib\net45\Unquote.dll</HintPath>
-          <Private>True</Private>
-          <Paket>True</Paket>
-        </Reference>
-      </ItemGroup>
-    </When>
-    <When Condition="($(TargetFrameworkIdentifier) == 'WindowsPhoneApp') Or ($(TargetFrameworkIdentifier) == '.NETCore') Or ($(TargetFrameworkIdentifier) == '.NETStandard' And ($(TargetFrameworkVersion) == 'v1.0' Or $(TargetFrameworkVersion) == 'v1.1' Or $(TargetFrameworkVersion) == 'v1.2' Or $(TargetFrameworkVersion) == 'v1.3' Or $(TargetFrameworkVersion) == 'v1.4' Or $(TargetFrameworkVersion) == 'v1.5' Or $(TargetFrameworkVersion) == 'v1.6' Or $(TargetFrameworkVersion) == 'v2.0')) Or ($(TargetFrameworkIdentifier) == '.NETCoreApp' And ($(TargetFrameworkVersion) == 'v1.0' Or $(TargetFrameworkVersion) == 'v1.1' Or $(TargetFrameworkVersion) == 'v2.0')) Or ($(TargetFrameworkIdentifier) == 'MonoAndroid' And ($(TargetFrameworkVersion) == 'v1.0' Or $(TargetFrameworkVersion) == 'v2.2' Or $(TargetFrameworkVersion) == 'v2.3' Or $(TargetFrameworkVersion) == 'v4.0.3' Or $(TargetFrameworkVersion) == 'v4.1' Or $(TargetFrameworkVersion) == 'v4.2' Or $(TargetFrameworkVersion) == 'v4.3' Or $(TargetFrameworkVersion) == 'v4.4' Or $(TargetFrameworkVersion) == 'v4.4W' Or $(TargetFrameworkVersion) == 'v5.0' Or $(TargetFrameworkVersion) == 'v5.1' Or $(TargetFrameworkVersion) == 'v6.0' Or $(TargetFrameworkVersion) == 'v7.0' Or $(TargetFrameworkVersion) == 'v7.1')) Or ($(TargetFrameworkIdentifier) == 'MonoTouch') Or ($(TargetFrameworkIdentifier) == 'Xamarin.iOS') Or ($(TargetFrameworkIdentifier) == 'Xamarin.Mac') Or ($(TargetFrameworkIdentifier) == 'WindowsPhone' And ($(TargetFrameworkVersion) == 'v8.0' Or $(TargetFrameworkVersion) == 'v8.1')) Or ($(TargetFrameworkProfile) == 'Profile7') Or ($(TargetFrameworkProfile) == 'Profile31') Or ($(TargetFrameworkProfile) == 'Profile32') Or ($(TargetFrameworkProfile) == 'Profile44') Or ($(TargetFrameworkProfile) == 'Profile49') Or ($(TargetFrameworkProfile) == 'Profile78') Or ($(TargetFrameworkProfile) == 'Profile84') Or ($(TargetFrameworkProfile) == 'Profile111') Or ($(TargetFrameworkProfile) == 'Profile151') Or ($(TargetFrameworkProfile) == 'Profile157') Or ($(TargetFrameworkProfile) == 'Profile259')">
-      <ItemGroup>
-        <Reference Include="Unquote">
-          <HintPath>..\..\packages\Unquote\lib\portable-net45+netcore45+wpa81+wp8+MonoAndroid1+MonoTouch1\Unquote.dll</HintPath>
-          <Private>True</Private>
-          <Paket>True</Paket>
-        </Reference>
-      </ItemGroup>
-    </When>
-  </Choose>
-  <Choose>
-    <When Condition="$(TargetFrameworkIdentifier) == '.NETFramework' And ($(TargetFrameworkVersion) == 'v4.5' Or $(TargetFrameworkVersion) == 'v4.5.1' Or $(TargetFrameworkVersion) == 'v4.5.2' Or $(TargetFrameworkVersion) == 'v4.5.3' Or $(TargetFrameworkVersion) == 'v4.6' Or $(TargetFrameworkVersion) == 'v4.6.1' Or $(TargetFrameworkVersion) == 'v4.6.2' Or $(TargetFrameworkVersion) == 'v4.6.3' Or $(TargetFrameworkVersion) == 'v4.7')">
-      <ItemGroup>
-        <Reference Include="xunit.abstractions">
-          <HintPath>..\..\packages\xunit.abstractions\lib\net35\xunit.abstractions.dll</HintPath>
-          <Private>True</Private>
-          <Paket>True</Paket>
-        </Reference>
-      </ItemGroup>
-    </When>
-    <When Condition="($(TargetFrameworkIdentifier) == 'WindowsPhoneApp') Or ($(TargetFrameworkIdentifier) == '.NETCore') Or ($(TargetFrameworkIdentifier) == 'MonoAndroid' And ($(TargetFrameworkVersion) == 'v1.0' Or $(TargetFrameworkVersion) == 'v2.2' Or $(TargetFrameworkVersion) == 'v2.3' Or $(TargetFrameworkVersion) == 'v4.0.3' Or $(TargetFrameworkVersion) == 'v4.1' Or $(TargetFrameworkVersion) == 'v4.2' Or $(TargetFrameworkVersion) == 'v4.3' Or $(TargetFrameworkVersion) == 'v4.4' Or $(TargetFrameworkVersion) == 'v4.4W' Or $(TargetFrameworkVersion) == 'v5.0' Or $(TargetFrameworkVersion) == 'v5.1' Or $(TargetFrameworkVersion) == 'v6.0' Or $(TargetFrameworkVersion) == 'v7.0' Or $(TargetFrameworkVersion) == 'v7.1')) Or ($(TargetFrameworkIdentifier) == 'MonoTouch') Or ($(TargetFrameworkIdentifier) == 'Xamarin.iOS') Or ($(TargetFrameworkIdentifier) == 'WindowsPhone' And ($(TargetFrameworkVersion) == 'v8.0' Or $(TargetFrameworkVersion) == 'v8.1')) Or ($(TargetFrameworkProfile) == 'Profile7') Or ($(TargetFrameworkProfile) == 'Profile31') Or ($(TargetFrameworkProfile) == 'Profile32') Or ($(TargetFrameworkProfile) == 'Profile44') Or ($(TargetFrameworkProfile) == 'Profile49') Or ($(TargetFrameworkProfile) == 'Profile78') Or ($(TargetFrameworkProfile) == 'Profile84') Or ($(TargetFrameworkProfile) == 'Profile111') Or ($(TargetFrameworkProfile) == 'Profile151') Or ($(TargetFrameworkProfile) == 'Profile157') Or ($(TargetFrameworkProfile) == 'Profile259')">
-      <ItemGroup>
-        <Reference Include="xunit.abstractions">
-          <HintPath>..\..\packages\xunit.abstractions\lib\portable-net45+win+wpa81+wp80+monotouch+monoandroid+Xamarin.iOS\xunit.abstractions.dll</HintPath>
-          <Private>True</Private>
-          <Paket>True</Paket>
-        </Reference>
-      </ItemGroup>
-    </When>
-  </Choose>
-  <Choose>
-    <When Condition="($(TargetFrameworkIdentifier) == 'WindowsPhoneApp') Or ($(TargetFrameworkIdentifier) == '.NETCore') Or ($(TargetFrameworkIdentifier) == '.NETFramework' And ($(TargetFrameworkVersion) == 'v4.5' Or $(TargetFrameworkVersion) == 'v4.5.1' Or $(TargetFrameworkVersion) == 'v4.5.2' Or $(TargetFrameworkVersion) == 'v4.5.3' Or $(TargetFrameworkVersion) == 'v4.6' Or $(TargetFrameworkVersion) == 'v4.6.1' Or $(TargetFrameworkVersion) == 'v4.6.2' Or $(TargetFrameworkVersion) == 'v4.6.3' Or $(TargetFrameworkVersion) == 'v4.7')) Or ($(TargetFrameworkIdentifier) == '.NETStandard' And ($(TargetFrameworkVersion) == 'v1.0' Or $(TargetFrameworkVersion) == 'v1.1' Or $(TargetFrameworkVersion) == 'v1.2' Or $(TargetFrameworkVersion) == 'v1.3' Or $(TargetFrameworkVersion) == 'v1.4' Or $(TargetFrameworkVersion) == 'v1.5' Or $(TargetFrameworkVersion) == 'v1.6' Or $(TargetFrameworkVersion) == 'v2.0')) Or ($(TargetFrameworkIdentifier) == '.NETCoreApp' And ($(TargetFrameworkVersion) == 'v1.0' Or $(TargetFrameworkVersion) == 'v1.1' Or $(TargetFrameworkVersion) == 'v2.0')) Or ($(TargetFrameworkIdentifier) == 'MonoAndroid' And ($(TargetFrameworkVersion) == 'v1.0' Or $(TargetFrameworkVersion) == 'v2.2' Or $(TargetFrameworkVersion) == 'v2.3' Or $(TargetFrameworkVersion) == 'v4.0.3' Or $(TargetFrameworkVersion) == 'v4.1' Or $(TargetFrameworkVersion) == 'v4.2' Or $(TargetFrameworkVersion) == 'v4.3' Or $(TargetFrameworkVersion) == 'v4.4' Or $(TargetFrameworkVersion) == 'v4.4W' Or $(TargetFrameworkVersion) == 'v5.0' Or $(TargetFrameworkVersion) == 'v5.1' Or $(TargetFrameworkVersion) == 'v6.0' Or $(TargetFrameworkVersion) == 'v7.0' Or $(TargetFrameworkVersion) == 'v7.1')) Or ($(TargetFrameworkIdentifier) == 'MonoTouch') Or ($(TargetFrameworkIdentifier) == 'Xamarin.iOS') Or ($(TargetFrameworkIdentifier) == 'Xamarin.Mac') Or ($(TargetFrameworkIdentifier) == 'WindowsPhone' And ($(TargetFrameworkVersion) == 'v8.0' Or $(TargetFrameworkVersion) == 'v8.1')) Or ($(TargetFrameworkProfile) == 'Profile7') Or ($(TargetFrameworkProfile) == 'Profile31') Or ($(TargetFrameworkProfile) == 'Profile32') Or ($(TargetFrameworkProfile) == 'Profile44') Or ($(TargetFrameworkProfile) == 'Profile49') Or ($(TargetFrameworkProfile) == 'Profile78') Or ($(TargetFrameworkProfile) == 'Profile84') Or ($(TargetFrameworkProfile) == 'Profile111') Or ($(TargetFrameworkProfile) == 'Profile151') Or ($(TargetFrameworkProfile) == 'Profile157') Or ($(TargetFrameworkProfile) == 'Profile259')">
-      <ItemGroup>
-        <Reference Include="xunit.assert">
-          <HintPath>..\..\packages\xunit.assert\lib\portable-net45+win8+wp8+wpa81\xunit.assert.dll</HintPath>
-          <Private>True</Private>
-          <Paket>True</Paket>
-        </Reference>
-      </ItemGroup>
-    </When>
-  </Choose>
-  <Choose>
-    <When Condition="($(TargetFrameworkIdentifier) == 'WindowsPhoneApp') Or ($(TargetFrameworkIdentifier) == '.NETCore') Or ($(TargetFrameworkIdentifier) == '.NETFramework' And ($(TargetFrameworkVersion) == 'v4.5' Or $(TargetFrameworkVersion) == 'v4.5.1' Or $(TargetFrameworkVersion) == 'v4.5.2' Or $(TargetFrameworkVersion) == 'v4.5.3' Or $(TargetFrameworkVersion) == 'v4.6' Or $(TargetFrameworkVersion) == 'v4.6.1' Or $(TargetFrameworkVersion) == 'v4.6.2' Or $(TargetFrameworkVersion) == 'v4.6.3' Or $(TargetFrameworkVersion) == 'v4.7')) Or ($(TargetFrameworkIdentifier) == '.NETStandard' And ($(TargetFrameworkVersion) == 'v1.0' Or $(TargetFrameworkVersion) == 'v1.1' Or $(TargetFrameworkVersion) == 'v1.2' Or $(TargetFrameworkVersion) == 'v1.3' Or $(TargetFrameworkVersion) == 'v1.4' Or $(TargetFrameworkVersion) == 'v1.5' Or $(TargetFrameworkVersion) == 'v1.6' Or $(TargetFrameworkVersion) == 'v2.0')) Or ($(TargetFrameworkIdentifier) == '.NETCoreApp' And ($(TargetFrameworkVersion) == 'v1.0' Or $(TargetFrameworkVersion) == 'v1.1' Or $(TargetFrameworkVersion) == 'v2.0')) Or ($(TargetFrameworkIdentifier) == 'MonoAndroid' And ($(TargetFrameworkVersion) == 'v1.0' Or $(TargetFrameworkVersion) == 'v2.2' Or $(TargetFrameworkVersion) == 'v2.3' Or $(TargetFrameworkVersion) == 'v4.0.3' Or $(TargetFrameworkVersion) == 'v4.1' Or $(TargetFrameworkVersion) == 'v4.2' Or $(TargetFrameworkVersion) == 'v4.3' Or $(TargetFrameworkVersion) == 'v4.4' Or $(TargetFrameworkVersion) == 'v4.4W' Or $(TargetFrameworkVersion) == 'v5.0' Or $(TargetFrameworkVersion) == 'v5.1' Or $(TargetFrameworkVersion) == 'v6.0' Or $(TargetFrameworkVersion) == 'v7.0' Or $(TargetFrameworkVersion) == 'v7.1')) Or ($(TargetFrameworkIdentifier) == 'MonoTouch') Or ($(TargetFrameworkIdentifier) == 'Xamarin.iOS') Or ($(TargetFrameworkIdentifier) == 'Xamarin.Mac') Or ($(TargetFrameworkIdentifier) == 'WindowsPhone' And ($(TargetFrameworkVersion) == 'v8.0' Or $(TargetFrameworkVersion) == 'v8.1')) Or ($(TargetFrameworkProfile) == 'Profile7') Or ($(TargetFrameworkProfile) == 'Profile31') Or ($(TargetFrameworkProfile) == 'Profile32') Or ($(TargetFrameworkProfile) == 'Profile44') Or ($(TargetFrameworkProfile) == 'Profile49') Or ($(TargetFrameworkProfile) == 'Profile78') Or ($(TargetFrameworkProfile) == 'Profile84') Or ($(TargetFrameworkProfile) == 'Profile111') Or ($(TargetFrameworkProfile) == 'Profile151') Or ($(TargetFrameworkProfile) == 'Profile157') Or ($(TargetFrameworkProfile) == 'Profile259')">
-      <ItemGroup>
-        <Reference Include="xunit.core">
-          <HintPath>..\..\packages\xunit.extensibility.core\lib\portable-net45+win8+wp8+wpa81\xunit.core.dll</HintPath>
-          <Private>True</Private>
-          <Paket>True</Paket>
-        </Reference>
-      </ItemGroup>
-    </When>
-  </Choose>
-  <Choose>
-    <When Condition="$(TargetFrameworkIdentifier) == 'MonoAndroid' And ($(TargetFrameworkVersion) == 'v1.0' Or $(TargetFrameworkVersion) == 'v2.2' Or $(TargetFrameworkVersion) == 'v2.3' Or $(TargetFrameworkVersion) == 'v4.0.3' Or $(TargetFrameworkVersion) == 'v4.1' Or $(TargetFrameworkVersion) == 'v4.2' Or $(TargetFrameworkVersion) == 'v4.3' Or $(TargetFrameworkVersion) == 'v4.4' Or $(TargetFrameworkVersion) == 'v4.4W' Or $(TargetFrameworkVersion) == 'v5.0' Or $(TargetFrameworkVersion) == 'v5.1' Or $(TargetFrameworkVersion) == 'v6.0' Or $(TargetFrameworkVersion) == 'v7.0' Or $(TargetFrameworkVersion) == 'v7.1')">
-      <ItemGroup>
-        <Reference Include="xunit.execution.dotnet">
-          <HintPath>..\..\packages\xunit.extensibility.execution\lib\monoandroid\xunit.execution.dotnet.dll</HintPath>
-          <Private>True</Private>
-          <Paket>True</Paket>
-        </Reference>
-      </ItemGroup>
-    </When>
-    <When Condition="$(TargetFrameworkIdentifier) == 'MonoTouch'">
-      <ItemGroup>
-        <Reference Include="xunit.execution.dotnet">
-          <HintPath>..\..\packages\xunit.extensibility.execution\lib\monotouch\xunit.execution.dotnet.dll</HintPath>
-          <Private>True</Private>
-          <Paket>True</Paket>
-        </Reference>
-      </ItemGroup>
-    </When>
-    <When Condition="$(TargetFrameworkIdentifier) == '.NETFramework' And ($(TargetFrameworkVersion) == 'v4.5' Or $(TargetFrameworkVersion) == 'v4.5.1' Or $(TargetFrameworkVersion) == 'v4.5.2' Or $(TargetFrameworkVersion) == 'v4.5.3' Or $(TargetFrameworkVersion) == 'v4.6' Or $(TargetFrameworkVersion) == 'v4.6.1' Or $(TargetFrameworkVersion) == 'v4.6.2' Or $(TargetFrameworkVersion) == 'v4.6.3' Or $(TargetFrameworkVersion) == 'v4.7')">
-      <ItemGroup>
-        <Reference Include="xunit.execution.desktop">
-          <HintPath>..\..\packages\xunit.extensibility.execution\lib\net45\xunit.execution.desktop.dll</HintPath>
-          <Private>True</Private>
-          <Paket>True</Paket>
-        </Reference>
-      </ItemGroup>
-    </When>
-    <When Condition="($(TargetFrameworkIdentifier) == '.NETStandard' And ($(TargetFrameworkVersion) == 'v1.0' Or $(TargetFrameworkVersion) == 'v1.1' Or $(TargetFrameworkVersion) == 'v1.2' Or $(TargetFrameworkVersion) == 'v1.3' Or $(TargetFrameworkVersion) == 'v1.4' Or $(TargetFrameworkVersion) == 'v1.5' Or $(TargetFrameworkVersion) == 'v1.6' Or $(TargetFrameworkVersion) == 'v2.0')) Or ($(TargetFrameworkIdentifier) == '.NETCoreApp' And ($(TargetFrameworkVersion) == 'v1.0' Or $(TargetFrameworkVersion) == 'v1.1' Or $(TargetFrameworkVersion) == 'v2.0')) Or ($(TargetFrameworkIdentifier) == 'Xamarin.Mac') Or ($(TargetFrameworkProfile) == 'Profile7') Or ($(TargetFrameworkProfile) == 'Profile31') Or ($(TargetFrameworkProfile) == 'Profile32') Or ($(TargetFrameworkProfile) == 'Profile44') Or ($(TargetFrameworkProfile) == 'Profile49') Or ($(TargetFrameworkProfile) == 'Profile78') Or ($(TargetFrameworkProfile) == 'Profile84') Or ($(TargetFrameworkProfile) == 'Profile111') Or ($(TargetFrameworkProfile) == 'Profile151') Or ($(TargetFrameworkProfile) == 'Profile157') Or ($(TargetFrameworkProfile) == 'Profile259')">
-      <ItemGroup>
-        <Reference Include="xunit.execution.dotnet">
-          <HintPath>..\..\packages\xunit.extensibility.execution\lib\portable-net45+win8+wp8+wpa81\xunit.execution.dotnet.dll</HintPath>
-          <Private>True</Private>
-          <Paket>True</Paket>
-        </Reference>
-      </ItemGroup>
-    </When>
-    <When Condition="$(TargetFrameworkIdentifier) == '.NETCore'">
-      <ItemGroup>
-        <Reference Include="xunit.execution.dotnet">
-          <HintPath>..\..\packages\xunit.extensibility.execution\lib\win8\xunit.execution.dotnet.dll</HintPath>
-          <Private>True</Private>
-          <Paket>True</Paket>
-        </Reference>
-      </ItemGroup>
-    </When>
-    <When Condition="$(TargetFrameworkIdentifier) == 'WindowsPhone' And ($(TargetFrameworkVersion) == 'v8.0' Or $(TargetFrameworkVersion) == 'v8.1')">
-      <ItemGroup>
-        <Reference Include="xunit.execution.dotnet">
-          <HintPath>..\..\packages\xunit.extensibility.execution\lib\wp8\xunit.execution.dotnet.dll</HintPath>
-          <Private>True</Private>
-          <Paket>True</Paket>
-        </Reference>
-      </ItemGroup>
-    </When>
-    <When Condition="($(TargetFrameworkIdentifier) == 'WindowsPhoneApp') Or ($(TargetFrameworkIdentifier) == '.NETCore' And $(TargetFrameworkVersion) == 'v5.0')">
-      <ItemGroup>
-        <Reference Include="xunit.execution.dotnet">
-          <HintPath>..\..\packages\xunit.extensibility.execution\lib\wpa81\xunit.execution.dotnet.dll</HintPath>
-          <Private>True</Private>
-          <Paket>True</Paket>
-        </Reference>
-      </ItemGroup>
-    </When>
-    <When Condition="$(TargetFrameworkIdentifier) == 'Xamarin.iOS'">
-      <ItemGroup>
-        <Reference Include="xunit.execution.dotnet">
-          <HintPath>..\..\packages\xunit.extensibility.execution\lib\xamarinios\xunit.execution.dotnet.dll</HintPath>
-          <Private>True</Private>
-          <Paket>True</Paket>
-        </Reference>
-      </ItemGroup>
-    </When>
-  </Choose>
-  <ItemGroup>
-    <Reference Include="xunit.extensions">
-      <HintPath>..\..\packages\xunit.extensions\lib\xunit.extensions.dll</HintPath>
-      <Private>True</Private>
-      <Paket>True</Paket>
-    </Reference>
-  </ItemGroup>
-  <Import Project="..\..\packages\xunit.runner.visualstudio.2.1.0\build\$(__paket__xunit_runner_visualstudio_targets).targets" Condition="Exists('..\..\packages\xunit.runner.visualstudio.2.1.0\build\$(__paket__xunit_runner_visualstudio_targets).targets')" Label="Paket" />
-=======
-  -->
-  <ItemGroup>
-    <None Include="paket.references" />
-    <Compile Include="Tests.fs" />
-    <None Include="tests.fsx" />
-    <Content Include="App.config" />
-  </ItemGroup>
-  <ItemGroup>
-    <Reference Include="FSharp.Data.TypeProviders" />
-    <Reference Include="mscorlib" />
-    <Reference Include="System" />
-    <Reference Include="System.Core" />
-    <Reference Include="System.Data" />
-    <Reference Include="System.Data.Linq" />
-    <Reference Include="System.Numerics" />
-    <ProjectReference Include="..\..\src\Argu\Argu.fsproj">
-      <Name>Argu</Name>
-      <Project>{49e38cf1-8b37-4a4f-83cf-eafe9577bcc6}</Project>
-      <Private>True</Private>
-    </ProjectReference>
-  </ItemGroup>
-  <Import Project="..\..\.paket\paket.targets" />
-  <Choose>
-    <When Condition="$(TargetFrameworkIdentifier) == '.NETFramework' And ($(TargetFrameworkVersion) == 'v4.5' Or $(TargetFrameworkVersion) == 'v4.5.1' Or $(TargetFrameworkVersion) == 'v4.5.2' Or $(TargetFrameworkVersion) == 'v4.5.3' Or $(TargetFrameworkVersion) == 'v4.6' Or $(TargetFrameworkVersion) == 'v4.6.1' Or $(TargetFrameworkVersion) == 'v4.6.2' Or $(TargetFrameworkVersion) == 'v4.6.3')">
-      <ItemGroup>
-        <Reference Include="FsCheck">
-          <HintPath>..\..\packages\FsCheck\lib\net45\FsCheck.dll</HintPath>
-          <Private>True</Private>
-          <Paket>True</Paket>
-        </Reference>
-      </ItemGroup>
-    </When>
-    <When Condition="($(TargetFrameworkIdentifier) == '.NETCore') Or ($(TargetFrameworkIdentifier) == '.NETStandard' And ($(TargetFrameworkVersion) == 'v1.1' Or $(TargetFrameworkVersion) == 'v1.2' Or $(TargetFrameworkVersion) == 'v1.3' Or $(TargetFrameworkVersion) == 'v1.4' Or $(TargetFrameworkVersion) == 'v1.5' Or $(TargetFrameworkVersion) == 'v1.6')) Or ($(TargetFrameworkIdentifier) == '.NETCoreApp' And $(TargetFrameworkVersion) == 'v1.0') Or ($(TargetFrameworkIdentifier) == 'MonoAndroid') Or ($(TargetFrameworkIdentifier) == 'MonoTouch') Or ($(TargetFrameworkIdentifier) == 'Xamarin.iOS') Or ($(TargetFrameworkIdentifier) == 'Xamarin.Mac') Or ($(TargetFrameworkProfile) == 'Profile7') Or ($(TargetFrameworkProfile) == 'Profile44')">
-      <ItemGroup>
-        <Reference Include="FsCheck">
-          <HintPath>..\..\packages\FsCheck\lib\portable-net45+netcore45\FsCheck.dll</HintPath>
-          <Private>True</Private>
-          <Paket>True</Paket>
-        </Reference>
-      </ItemGroup>
-    </When>
-    <When Condition="($(TargetFrameworkIdentifier) == '.NETStandard' And $(TargetFrameworkVersion) == 'v1.0') Or ($(TargetFrameworkIdentifier) == 'WindowsPhone' And ($(TargetFrameworkVersion) == 'v8.0' Or $(TargetFrameworkVersion) == 'v8.1')) Or ($(TargetFrameworkProfile) == 'Profile31') Or ($(TargetFrameworkProfile) == 'Profile49') Or ($(TargetFrameworkProfile) == 'Profile78')">
-      <ItemGroup>
-        <Reference Include="FsCheck">
-          <HintPath>..\..\packages\FsCheck\lib\portable-net45+netcore45+wp8\FsCheck.dll</HintPath>
-          <Private>True</Private>
-          <Paket>True</Paket>
-        </Reference>
-      </ItemGroup>
-    </When>
-    <When Condition="($(TargetFrameworkIdentifier) == 'WindowsPhoneApp') Or ($(TargetFrameworkProfile) == 'Profile32') Or ($(TargetFrameworkProfile) == 'Profile84') Or ($(TargetFrameworkProfile) == 'Profile111') Or ($(TargetFrameworkProfile) == 'Profile151') Or ($(TargetFrameworkProfile) == 'Profile157') Or ($(TargetFrameworkProfile) == 'Profile259')">
-      <ItemGroup>
-        <Reference Include="FsCheck">
-          <HintPath>..\..\packages\FsCheck\lib\portable-net45+netcore45+wpa81+wp8\FsCheck.dll</HintPath>
-          <Private>True</Private>
-          <Paket>True</Paket>
-        </Reference>
-      </ItemGroup>
-    </When>
-  </Choose>
-  <Choose>
-    <When Condition="$(TargetFrameworkIdentifier) == '.NETFramework' And ($(TargetFrameworkVersion) == 'v2.0' Or $(TargetFrameworkVersion) == 'v3.0' Or $(TargetFrameworkVersion) == 'v3.5')">
-      <ItemGroup>
-        <Reference Include="FSharp.Core">
-          <HintPath>..\..\packages\FSharp.Core\lib\net20\FSharp.Core.dll</HintPath>
-          <Private>True</Private>
-          <Paket>True</Paket>
-        </Reference>
-      </ItemGroup>
-    </When>
-    <When Condition="$(TargetFrameworkIdentifier) == '.NETFramework' And $(TargetFrameworkVersion) == 'v4.0'">
-      <ItemGroup>
-        <Reference Include="FSharp.Core">
-          <HintPath>..\..\packages\FSharp.Core\lib\net40\FSharp.Core.dll</HintPath>
-          <Private>True</Private>
-          <Paket>True</Paket>
-        </Reference>
-      </ItemGroup>
-    </When>
-    <When Condition="$(TargetFrameworkIdentifier) == '.NETFramework' And ($(TargetFrameworkVersion) == 'v4.5' Or $(TargetFrameworkVersion) == 'v4.5.1' Or $(TargetFrameworkVersion) == 'v4.5.2' Or $(TargetFrameworkVersion) == 'v4.5.3' Or $(TargetFrameworkVersion) == 'v4.6' Or $(TargetFrameworkVersion) == 'v4.6.1' Or $(TargetFrameworkVersion) == 'v4.6.2' Or $(TargetFrameworkVersion) == 'v4.6.3')">
-      <ItemGroup>
-        <Reference Include="FSharp.Core">
-          <HintPath>..\..\packages\FSharp.Core\lib\net45\FSharp.Core.dll</HintPath>
-          <Private>True</Private>
-          <Paket>True</Paket>
-        </Reference>
-      </ItemGroup>
-    </When>
-    <When Condition="($(TargetFrameworkIdentifier) == '.NETStandard' And $(TargetFrameworkVersion) == 'v1.6') Or ($(TargetFrameworkIdentifier) == '.NETCoreApp' And $(TargetFrameworkVersion) == 'v1.0')">
-      <ItemGroup>
-        <Reference Include="FSharp.Core">
-          <HintPath>..\..\packages\FSharp.Core\lib\netstandard1.6\FSharp.Core.dll</HintPath>
-          <Private>True</Private>
-          <Paket>True</Paket>
-        </Reference>
-      </ItemGroup>
-    </When>
-    <When Condition="($(TargetFrameworkIdentifier) == 'MonoAndroid') Or ($(TargetFrameworkIdentifier) == 'MonoTouch') Or ($(TargetFrameworkIdentifier) == 'Xamarin.iOS')">
-      <ItemGroup>
-        <Reference Include="FSharp.Core">
-          <HintPath>..\..\packages\FSharp.Core\lib\portable-net45+monoandroid10+monotouch10+xamarinios10\FSharp.Core.dll</HintPath>
-          <Private>True</Private>
-          <Paket>True</Paket>
-        </Reference>
-      </ItemGroup>
-    </When>
-    <When Condition="($(TargetFrameworkIdentifier) == '.NETCore') Or ($(TargetFrameworkIdentifier) == '.NETStandard' And ($(TargetFrameworkVersion) == 'v1.1' Or $(TargetFrameworkVersion) == 'v1.2' Or $(TargetFrameworkVersion) == 'v1.3' Or $(TargetFrameworkVersion) == 'v1.4' Or $(TargetFrameworkVersion) == 'v1.5')) Or ($(TargetFrameworkIdentifier) == 'Xamarin.Mac') Or ($(TargetFrameworkProfile) == 'Profile7') Or ($(TargetFrameworkProfile) == 'Profile44')">
-      <ItemGroup>
-        <Reference Include="FSharp.Core">
-          <HintPath>..\..\packages\FSharp.Core\lib\portable-net45+netcore45\FSharp.Core.dll</HintPath>
-          <Private>True</Private>
-          <Paket>True</Paket>
-        </Reference>
-      </ItemGroup>
-    </When>
-    <When Condition="($(TargetFrameworkIdentifier) == '.NETStandard' And $(TargetFrameworkVersion) == 'v1.0') Or ($(TargetFrameworkIdentifier) == 'WindowsPhone' And ($(TargetFrameworkVersion) == 'v8.0' Or $(TargetFrameworkVersion) == 'v8.1')) Or ($(TargetFrameworkProfile) == 'Profile31') Or ($(TargetFrameworkProfile) == 'Profile49') Or ($(TargetFrameworkProfile) == 'Profile78')">
-      <ItemGroup>
-        <Reference Include="FSharp.Core">
-          <HintPath>..\..\packages\FSharp.Core\lib\portable-net45+netcore45+wp8\FSharp.Core.dll</HintPath>
-          <Private>True</Private>
-          <Paket>True</Paket>
-        </Reference>
-      </ItemGroup>
-    </When>
-    <When Condition="($(TargetFrameworkIdentifier) == 'WindowsPhoneApp') Or ($(TargetFrameworkProfile) == 'Profile32') Or ($(TargetFrameworkProfile) == 'Profile84') Or ($(TargetFrameworkProfile) == 'Profile111') Or ($(TargetFrameworkProfile) == 'Profile151') Or ($(TargetFrameworkProfile) == 'Profile157') Or ($(TargetFrameworkProfile) == 'Profile259')">
-      <ItemGroup>
-        <Reference Include="FSharp.Core">
-          <HintPath>..\..\packages\FSharp.Core\lib\portable-net45+netcore45+wpa81+wp8\FSharp.Core.dll</HintPath>
-          <Private>True</Private>
-          <Paket>True</Paket>
-        </Reference>
-      </ItemGroup>
-    </When>
-    <When Condition="($(TargetFrameworkIdentifier) == 'Silverlight' And $(TargetFrameworkVersion) == 'v5.0') Or ($(TargetFrameworkProfile) == 'Profile24') Or ($(TargetFrameworkProfile) == 'Profile47')">
-      <ItemGroup>
-        <Reference Include="FSharp.Core">
-          <HintPath>..\..\packages\FSharp.Core\lib\portable-net45+sl5+netcore45\FSharp.Core.dll</HintPath>
-          <Private>True</Private>
-          <Paket>True</Paket>
-        </Reference>
-      </ItemGroup>
-    </When>
-  </Choose>
-  <Choose>
-    <When Condition="$(TargetFrameworkIdentifier) == '.NETFramework' And $(TargetFrameworkVersion) == 'v4.6.3'">
-      <ItemGroup>
-        <Reference Include="Microsoft.Win32.Primitives">
-          <HintPath>..\..\packages\Microsoft.Win32.Primitives\lib\net46\Microsoft.Win32.Primitives.dll</HintPath>
-          <Private>True</Private>
-          <Paket>True</Paket>
-        </Reference>
-      </ItemGroup>
-    </When>
-    <When Condition="$(TargetFrameworkIdentifier) == '.NETStandard' And $(TargetFrameworkVersion) == 'v1.6'">
-      <ItemGroup>
-        <Reference Include="Microsoft.Win32.Primitives">
-          <HintPath>..\..\packages\Microsoft.Win32.Primitives\ref\netstandard1.3\Microsoft.Win32.Primitives.dll</HintPath>
-          <Private>False</Private>
-          <Paket>True</Paket>
-        </Reference>
-      </ItemGroup>
-    </When>
-  </Choose>
-  <Choose>
-    <When Condition="$(TargetFrameworkIdentifier) == 'MonoAndroid'">
-      <ItemGroup>
-        <Reference Include="nunit.framework">
-          <HintPath>..\..\packages\NUnit\lib\MonoAndroid\nunit.framework.dll</HintPath>
-          <Private>True</Private>
-          <Paket>True</Paket>
-        </Reference>
-      </ItemGroup>
-    </When>
-    <When Condition="$(TargetFrameworkIdentifier) == '.NETFramework' And ($(TargetFrameworkVersion) == 'v2.0' Or $(TargetFrameworkVersion) == 'v3.0')">
-      <ItemGroup>
-        <Reference Include="NUnit.System.Linq">
-          <HintPath>..\..\packages\NUnit\lib\net20\NUnit.System.Linq.dll</HintPath>
-          <Private>True</Private>
-          <Paket>True</Paket>
-        </Reference>
-        <Reference Include="nunit.framework">
-          <HintPath>..\..\packages\NUnit\lib\net20\nunit.framework.dll</HintPath>
-          <Private>True</Private>
-          <Paket>True</Paket>
-        </Reference>
-      </ItemGroup>
-    </When>
-    <When Condition="$(TargetFrameworkIdentifier) == '.NETFramework' And $(TargetFrameworkVersion) == 'v3.5'">
-      <ItemGroup>
-        <Reference Include="nunit.framework">
-          <HintPath>..\..\packages\NUnit\lib\net35\nunit.framework.dll</HintPath>
-          <Private>True</Private>
-          <Paket>True</Paket>
-        </Reference>
-      </ItemGroup>
-    </When>
-    <When Condition="$(TargetFrameworkIdentifier) == '.NETFramework' And $(TargetFrameworkVersion) == 'v4.0'">
-      <ItemGroup>
-        <Reference Include="nunit.framework">
-          <HintPath>..\..\packages\NUnit\lib\net40\nunit.framework.dll</HintPath>
-          <Private>True</Private>
-          <Paket>True</Paket>
-        </Reference>
-      </ItemGroup>
-    </When>
-    <When Condition="$(TargetFrameworkIdentifier) == '.NETFramework' And ($(TargetFrameworkVersion) == 'v4.5' Or $(TargetFrameworkVersion) == 'v4.5.1' Or $(TargetFrameworkVersion) == 'v4.5.2' Or $(TargetFrameworkVersion) == 'v4.5.3' Or $(TargetFrameworkVersion) == 'v4.6' Or $(TargetFrameworkVersion) == 'v4.6.1' Or $(TargetFrameworkVersion) == 'v4.6.2' Or $(TargetFrameworkVersion) == 'v4.6.3')">
-      <ItemGroup>
-        <Reference Include="nunit.framework">
-          <HintPath>..\..\packages\NUnit\lib\net45\nunit.framework.dll</HintPath>
-          <Private>True</Private>
-          <Paket>True</Paket>
-        </Reference>
-      </ItemGroup>
-    </When>
-    <When Condition="($(TargetFrameworkIdentifier) == '.NETStandard' And $(TargetFrameworkVersion) == 'v1.6') Or ($(TargetFrameworkIdentifier) == '.NETCoreApp' And $(TargetFrameworkVersion) == 'v1.0')">
-      <ItemGroup>
-        <Reference Include="nunit.framework">
-          <HintPath>..\..\packages\NUnit\lib\netstandard1.6\nunit.framework.dll</HintPath>
-          <Private>True</Private>
-          <Paket>True</Paket>
-        </Reference>
-      </ItemGroup>
-    </When>
-    <When Condition="($(TargetFrameworkIdentifier) == 'WindowsPhoneApp') Or ($(TargetFrameworkIdentifier) == '.NETCore') Or ($(TargetFrameworkIdentifier) == '.NETStandard' And ($(TargetFrameworkVersion) == 'v1.0' Or $(TargetFrameworkVersion) == 'v1.1' Or $(TargetFrameworkVersion) == 'v1.2' Or $(TargetFrameworkVersion) == 'v1.3' Or $(TargetFrameworkVersion) == 'v1.4' Or $(TargetFrameworkVersion) == 'v1.5')) Or ($(TargetFrameworkIdentifier) == 'WindowsPhone' And ($(TargetFrameworkVersion) == 'v8.0' Or $(TargetFrameworkVersion) == 'v8.1')) Or ($(TargetFrameworkIdentifier) == 'MonoTouch') Or ($(TargetFrameworkIdentifier) == 'Xamarin.Mac') Or ($(TargetFrameworkProfile) == 'Profile7') Or ($(TargetFrameworkProfile) == 'Profile31') Or ($(TargetFrameworkProfile) == 'Profile32') Or ($(TargetFrameworkProfile) == 'Profile44') Or ($(TargetFrameworkProfile) == 'Profile49') Or ($(TargetFrameworkProfile) == 'Profile78') Or ($(TargetFrameworkProfile) == 'Profile84') Or ($(TargetFrameworkProfile) == 'Profile111') Or ($(TargetFrameworkProfile) == 'Profile151') Or ($(TargetFrameworkProfile) == 'Profile157') Or ($(TargetFrameworkProfile) == 'Profile259')">
-      <ItemGroup>
-        <Reference Include="nunit.framework">
-          <HintPath>..\..\packages\NUnit\lib\portable-net45+win8+wp8+wpa81\nunit.framework.dll</HintPath>
-          <Private>True</Private>
-          <Paket>True</Paket>
-        </Reference>
-      </ItemGroup>
-    </When>
-    <When Condition="$(TargetFrameworkIdentifier) == 'Xamarin.iOS'">
-      <ItemGroup>
-        <Reference Include="nunit.framework">
-          <HintPath>..\..\packages\NUnit\lib\Xamarin.iOS10\nunit.framework.dll</HintPath>
-          <Private>True</Private>
-          <Paket>True</Paket>
-        </Reference>
-      </ItemGroup>
-    </When>
-  </Choose>
-  <Choose>
-    <When Condition="$(TargetFrameworkIdentifier) == '.NETFramework' And $(TargetFrameworkVersion) == 'v4.6.3'">
-      <ItemGroup>
-        <Reference Include="System.AppContext">
-          <HintPath>..\..\packages\System.AppContext\lib\net463\System.AppContext.dll</HintPath>
-          <Private>True</Private>
-          <Paket>True</Paket>
-        </Reference>
-      </ItemGroup>
-    </When>
-    <When Condition="$(TargetFrameworkIdentifier) == '.NETStandard' And $(TargetFrameworkVersion) == 'v1.6'">
-      <ItemGroup>
-        <Reference Include="System.AppContext">
-          <HintPath>..\..\packages\System.AppContext\lib\netstandard1.6\System.AppContext.dll</HintPath>
-          <Private>True</Private>
-          <Paket>True</Paket>
-        </Reference>
-      </ItemGroup>
-    </When>
-  </Choose>
-  <Choose>
-    <When Condition="($(TargetFrameworkIdentifier) == '.NETStandard' And $(TargetFrameworkVersion) == 'v1.6') Or ($(TargetFrameworkIdentifier) == '.NETFramework' And $(TargetFrameworkVersion) == 'v4.6.3')">
-      <ItemGroup>
-        <Reference Include="System.Buffers">
-          <HintPath>..\..\packages\System.Buffers\lib\netstandard1.1\System.Buffers.dll</HintPath>
-          <Private>True</Private>
-          <Paket>True</Paket>
-        </Reference>
-      </ItemGroup>
-    </When>
-  </Choose>
-  <Choose>
-    <When Condition="$(TargetFrameworkIdentifier) == '.NETStandard' And ($(TargetFrameworkVersion) == 'v1.0' Or $(TargetFrameworkVersion) == 'v1.1' Or $(TargetFrameworkVersion) == 'v1.2')">
-      <ItemGroup>
-        <Reference Include="System.Collections">
-          <HintPath>..\..\packages\System.Collections\ref\netstandard1.0\System.Collections.dll</HintPath>
-          <Private>False</Private>
-          <Paket>True</Paket>
-        </Reference>
-      </ItemGroup>
-    </When>
-    <When Condition="$(TargetFrameworkIdentifier) == '.NETStandard' And ($(TargetFrameworkVersion) == 'v1.3' Or $(TargetFrameworkVersion) == 'v1.4' Or $(TargetFrameworkVersion) == 'v1.5' Or $(TargetFrameworkVersion) == 'v1.6')">
-      <ItemGroup>
-        <Reference Include="System.Collections">
-          <HintPath>..\..\packages\System.Collections\ref\netstandard1.3\System.Collections.dll</HintPath>
-          <Private>False</Private>
-          <Paket>True</Paket>
-        </Reference>
-      </ItemGroup>
-    </When>
-  </Choose>
-  <Choose>
-    <When Condition="$(TargetFrameworkIdentifier) == '.NETStandard' And $(TargetFrameworkVersion) == 'v1.6'">
-      <ItemGroup>
-        <Reference Include="System.Collections.Concurrent">
-          <HintPath>..\..\packages\System.Collections.Concurrent\lib\netstandard1.3\System.Collections.Concurrent.dll</HintPath>
-          <Private>True</Private>
-          <Paket>True</Paket>
-        </Reference>
-      </ItemGroup>
-    </When>
-  </Choose>
-  <Choose>
-    <When Condition="$(TargetFrameworkIdentifier) == '.NETFramework' And $(TargetFrameworkVersion) == 'v4.6.3'">
-      <ItemGroup>
-        <Reference Include="System.Console">
-          <HintPath>..\..\packages\System.Console\lib\net46\System.Console.dll</HintPath>
-          <Private>True</Private>
-          <Paket>True</Paket>
-        </Reference>
-      </ItemGroup>
-    </When>
-    <When Condition="$(TargetFrameworkIdentifier) == '.NETStandard' And $(TargetFrameworkVersion) == 'v1.6'">
-      <ItemGroup>
-        <Reference Include="System.Console">
-          <HintPath>..\..\packages\System.Console\ref\netstandard1.3\System.Console.dll</HintPath>
-          <Private>False</Private>
-          <Paket>True</Paket>
-        </Reference>
-      </ItemGroup>
-    </When>
-  </Choose>
-  <Choose>
-    <When Condition="$(TargetFrameworkIdentifier) == '.NETFramework' And $(TargetFrameworkVersion) == 'v4.6.3'">
-      <ItemGroup>
-        <Reference Include="System.Diagnostics.DiagnosticSource">
-          <HintPath>..\..\packages\System.Diagnostics.DiagnosticSource\lib\net46\System.Diagnostics.DiagnosticSource.dll</HintPath>
-          <Private>True</Private>
-          <Paket>True</Paket>
-        </Reference>
-      </ItemGroup>
-    </When>
-    <When Condition="$(TargetFrameworkIdentifier) == '.NETStandard' And $(TargetFrameworkVersion) == 'v1.6'">
-      <ItemGroup>
-        <Reference Include="System.Diagnostics.DiagnosticSource">
-          <HintPath>..\..\packages\System.Diagnostics.DiagnosticSource\lib\netstandard1.3\System.Diagnostics.DiagnosticSource.dll</HintPath>
-          <Private>True</Private>
-          <Paket>True</Paket>
-        </Reference>
-      </ItemGroup>
-    </When>
-  </Choose>
-  <Choose>
-    <When Condition="$(TargetFrameworkIdentifier) == '.NETFramework' And $(TargetFrameworkVersion) == 'v4.6.3'">
-      <ItemGroup>
-        <Reference Include="System.Diagnostics.Tracing">
-          <HintPath>..\..\packages\System.Diagnostics.Tracing\lib\net462\System.Diagnostics.Tracing.dll</HintPath>
-          <Private>True</Private>
-          <Paket>True</Paket>
-        </Reference>
-      </ItemGroup>
-    </When>
-  </Choose>
-  <Choose>
-    <When Condition="$(TargetFrameworkIdentifier) == '.NETStandard' And ($(TargetFrameworkVersion) == 'v1.0' Or $(TargetFrameworkVersion) == 'v1.1' Or $(TargetFrameworkVersion) == 'v1.2')">
-      <ItemGroup>
-        <Reference Include="System.Globalization">
-          <HintPath>..\..\packages\System.Globalization\ref\netstandard1.0\System.Globalization.dll</HintPath>
-          <Private>False</Private>
-          <Paket>True</Paket>
-        </Reference>
-      </ItemGroup>
-    </When>
-    <When Condition="$(TargetFrameworkIdentifier) == '.NETStandard' And ($(TargetFrameworkVersion) == 'v1.3' Or $(TargetFrameworkVersion) == 'v1.4' Or $(TargetFrameworkVersion) == 'v1.5' Or $(TargetFrameworkVersion) == 'v1.6')">
-      <ItemGroup>
-        <Reference Include="System.Globalization">
-          <HintPath>..\..\packages\System.Globalization\ref\netstandard1.3\System.Globalization.dll</HintPath>
-          <Private>False</Private>
-          <Paket>True</Paket>
-        </Reference>
-      </ItemGroup>
-    </When>
-  </Choose>
-  <Choose>
-    <When Condition="$(TargetFrameworkIdentifier) == '.NETFramework' And $(TargetFrameworkVersion) == 'v4.6.3'">
-      <ItemGroup>
-        <Reference Include="System.Globalization.Calendars">
-          <HintPath>..\..\packages\System.Globalization.Calendars\lib\net46\System.Globalization.Calendars.dll</HintPath>
-          <Private>True</Private>
-          <Paket>True</Paket>
-        </Reference>
-      </ItemGroup>
-    </When>
-    <When Condition="$(TargetFrameworkIdentifier) == '.NETStandard' And $(TargetFrameworkVersion) == 'v1.6'">
-      <ItemGroup>
-        <Reference Include="System.Globalization.Calendars">
-          <HintPath>..\..\packages\System.Globalization.Calendars\ref\netstandard1.3\System.Globalization.Calendars.dll</HintPath>
-          <Private>False</Private>
-          <Paket>True</Paket>
-        </Reference>
-      </ItemGroup>
-    </When>
-  </Choose>
-  <Choose>
-    <When Condition="$(TargetFrameworkIdentifier) == '.NETFramework' And $(TargetFrameworkVersion) == 'v4.6.3'">
-      <ItemGroup>
-        <Reference Include="System.Globalization.Extensions">
-          <HintPath>..\..\packages\System.Globalization.Extensions\lib\net46\System.Globalization.Extensions.dll</HintPath>
-          <Private>True</Private>
-          <Paket>True</Paket>
-        </Reference>
-      </ItemGroup>
-    </When>
-    <When Condition="$(TargetFrameworkIdentifier) == '.NETStandard' And $(TargetFrameworkVersion) == 'v1.6'">
-      <ItemGroup>
-        <Reference Include="System.Globalization.Extensions">
-          <HintPath>..\..\packages\System.Globalization.Extensions\ref\netstandard1.3\System.Globalization.Extensions.dll</HintPath>
-          <Private>False</Private>
-          <Paket>True</Paket>
-        </Reference>
-      </ItemGroup>
-    </When>
-  </Choose>
-  <Choose>
-    <When Condition="$(TargetFrameworkIdentifier) == '.NETFramework' And ($(TargetFrameworkVersion) == 'v4.6.2' Or $(TargetFrameworkVersion) == 'v4.6.3')">
-      <ItemGroup>
-        <Reference Include="System.IO">
-          <HintPath>..\..\packages\System.IO\lib\net462\System.IO.dll</HintPath>
-          <Private>True</Private>
-          <Paket>True</Paket>
-        </Reference>
-      </ItemGroup>
-    </When>
-    <When Condition="($(TargetFrameworkIdentifier) == '.NETStandard' And $(TargetFrameworkVersion) == 'v1.0') Or ($(TargetFrameworkIdentifier) == 'WindowsPhone' And $(TargetFrameworkVersion) == 'v8.1')">
-      <ItemGroup>
-        <Reference Include="System.IO">
-          <HintPath>..\..\packages\System.IO\ref\netstandard1.0\System.IO.dll</HintPath>
-          <Private>False</Private>
-          <Paket>True</Paket>
-        </Reference>
-      </ItemGroup>
-    </When>
-    <When Condition="$(TargetFrameworkIdentifier) == '.NETStandard' And $(TargetFrameworkVersion) == 'v1.3'">
-      <ItemGroup>
-        <Reference Include="System.IO">
-          <HintPath>..\..\packages\System.IO\ref\netstandard1.3\System.IO.dll</HintPath>
-          <Private>False</Private>
-          <Paket>True</Paket>
-        </Reference>
-      </ItemGroup>
-    </When>
-    <When Condition="$(TargetFrameworkIdentifier) == '.NETStandard' And ($(TargetFrameworkVersion) == 'v1.5' Or $(TargetFrameworkVersion) == 'v1.6')">
-      <ItemGroup>
-        <Reference Include="System.IO">
-          <HintPath>..\..\packages\System.IO\ref\netstandard1.5\System.IO.dll</HintPath>
-          <Private>False</Private>
-          <Paket>True</Paket>
-        </Reference>
-      </ItemGroup>
-    </When>
-  </Choose>
-  <Choose>
-    <When Condition="$(TargetFrameworkIdentifier) == '.NETFramework' And $(TargetFrameworkVersion) == 'v4.6.3'">
-      <ItemGroup>
-        <Reference Include="System.IO.Compression">
-          <HintPath>..\..\packages\System.IO.Compression\lib\net46\System.IO.Compression.dll</HintPath>
-          <Private>True</Private>
-          <Paket>True</Paket>
-        </Reference>
-      </ItemGroup>
-    </When>
-  </Choose>
-  <Choose>
-    <When Condition="$(TargetFrameworkIdentifier) == '.NETFramework' And $(TargetFrameworkVersion) == 'v4.6.3'">
-      <ItemGroup>
-        <Reference Include="System.IO.Compression.FileSystem">
-          <Paket>True</Paket>
-        </Reference>
-        <Reference Include="System.IO.Compression.ZipFile">
-          <HintPath>..\..\packages\System.IO.Compression.ZipFile\lib\net46\System.IO.Compression.ZipFile.dll</HintPath>
-          <Private>True</Private>
-          <Paket>True</Paket>
-        </Reference>
-      </ItemGroup>
-    </When>
-    <When Condition="$(TargetFrameworkIdentifier) == '.NETStandard' And $(TargetFrameworkVersion) == 'v1.6'">
-      <ItemGroup>
-        <Reference Include="System.IO.Compression.ZipFile">
-          <HintPath>..\..\packages\System.IO.Compression.ZipFile\lib\netstandard1.3\System.IO.Compression.ZipFile.dll</HintPath>
-          <Private>True</Private>
-          <Paket>True</Paket>
-        </Reference>
-      </ItemGroup>
-    </When>
-  </Choose>
-  <Choose>
-    <When Condition="$(TargetFrameworkIdentifier) == '.NETFramework' And $(TargetFrameworkVersion) == 'v4.6.3'">
-      <ItemGroup>
-        <Reference Include="System.IO.FileSystem">
-          <HintPath>..\..\packages\System.IO.FileSystem\lib\net46\System.IO.FileSystem.dll</HintPath>
-          <Private>True</Private>
-          <Paket>True</Paket>
-        </Reference>
-      </ItemGroup>
-    </When>
-    <When Condition="$(TargetFrameworkIdentifier) == '.NETStandard' And $(TargetFrameworkVersion) == 'v1.6'">
-      <ItemGroup>
-        <Reference Include="System.IO.FileSystem">
-          <HintPath>..\..\packages\System.IO.FileSystem\ref\netstandard1.3\System.IO.FileSystem.dll</HintPath>
-          <Private>False</Private>
-          <Paket>True</Paket>
-        </Reference>
-      </ItemGroup>
-    </When>
-  </Choose>
-  <Choose>
-    <When Condition="$(TargetFrameworkIdentifier) == '.NETFramework' And $(TargetFrameworkVersion) == 'v4.6.3'">
-      <ItemGroup>
-        <Reference Include="System.IO.FileSystem.Primitives">
-          <HintPath>..\..\packages\System.IO.FileSystem.Primitives\lib\net46\System.IO.FileSystem.Primitives.dll</HintPath>
-          <Private>True</Private>
-          <Paket>True</Paket>
-        </Reference>
-      </ItemGroup>
-    </When>
-    <When Condition="$(TargetFrameworkIdentifier) == '.NETStandard' And $(TargetFrameworkVersion) == 'v1.6'">
-      <ItemGroup>
-        <Reference Include="System.IO.FileSystem.Primitives">
-          <HintPath>..\..\packages\System.IO.FileSystem.Primitives\lib\netstandard1.3\System.IO.FileSystem.Primitives.dll</HintPath>
-          <Private>True</Private>
-          <Paket>True</Paket>
-        </Reference>
-      </ItemGroup>
-    </When>
-  </Choose>
-  <Choose>
-    <When Condition="$(TargetFrameworkIdentifier) == '.NETFramework' And $(TargetFrameworkVersion) == 'v4.6.3'">
-      <ItemGroup>
-        <Reference Include="System.Linq">
-          <HintPath>..\..\packages\System.Linq\lib\net463\System.Linq.dll</HintPath>
-          <Private>True</Private>
-          <Paket>True</Paket>
-        </Reference>
-      </ItemGroup>
-    </When>
-    <When Condition="$(TargetFrameworkIdentifier) == '.NETStandard' And $(TargetFrameworkVersion) == 'v1.6'">
-      <ItemGroup>
-        <Reference Include="System.Linq">
-          <HintPath>..\..\packages\System.Linq\lib\netstandard1.6\System.Linq.dll</HintPath>
-          <Private>True</Private>
-          <Paket>True</Paket>
-        </Reference>
-      </ItemGroup>
-    </When>
-  </Choose>
-  <Choose>
-    <When Condition="$(TargetFrameworkIdentifier) == '.NETFramework' And $(TargetFrameworkVersion) == 'v4.6.3'">
-      <ItemGroup>
-        <Reference Include="System.Linq.Expressions">
-          <HintPath>..\..\packages\System.Linq.Expressions\lib\net463\System.Linq.Expressions.dll</HintPath>
-          <Private>True</Private>
-          <Paket>True</Paket>
-        </Reference>
-      </ItemGroup>
-    </When>
-    <When Condition="$(TargetFrameworkIdentifier) == '.NETStandard' And $(TargetFrameworkVersion) == 'v1.6'">
-      <ItemGroup>
-        <Reference Include="System.Linq.Expressions">
-          <HintPath>..\..\packages\System.Linq.Expressions\lib\netstandard1.6\System.Linq.Expressions.dll</HintPath>
-          <Private>True</Private>
-          <Paket>True</Paket>
-        </Reference>
-      </ItemGroup>
-    </When>
-  </Choose>
-  <Choose>
-    <When Condition="$(TargetFrameworkIdentifier) == '.NETStandard' And $(TargetFrameworkVersion) == 'v1.6'">
-      <ItemGroup>
-        <Reference Include="System.Linq.Queryable">
-          <HintPath>..\..\packages\System.Linq.Queryable\lib\netstandard1.3\System.Linq.Queryable.dll</HintPath>
-          <Private>True</Private>
-          <Paket>True</Paket>
-        </Reference>
-      </ItemGroup>
-    </When>
-  </Choose>
-  <Choose>
-    <When Condition="$(TargetFrameworkIdentifier) == '.NETFramework' And $(TargetFrameworkVersion) == 'v4.6.3'">
-      <ItemGroup>
-        <Reference Include="System.Net.Http">
-          <HintPath>..\..\packages\System.Net.Http\lib\net46\System.Net.Http.dll</HintPath>
-          <Private>True</Private>
-          <Paket>True</Paket>
-        </Reference>
-      </ItemGroup>
-    </When>
-  </Choose>
-  <Choose>
-    <When Condition="$(TargetFrameworkIdentifier) == '.NETFramework' And $(TargetFrameworkVersion) == 'v4.6.3'">
-      <ItemGroup>
-        <Reference Include="System.Net.Sockets">
-          <HintPath>..\..\packages\System.Net.Sockets\lib\net46\System.Net.Sockets.dll</HintPath>
-          <Private>True</Private>
-          <Paket>True</Paket>
-        </Reference>
-      </ItemGroup>
-    </When>
-    <When Condition="$(TargetFrameworkIdentifier) == '.NETStandard' And $(TargetFrameworkVersion) == 'v1.6'">
-      <ItemGroup>
-        <Reference Include="System.Net.Sockets">
-          <HintPath>..\..\packages\System.Net.Sockets\ref\netstandard1.3\System.Net.Sockets.dll</HintPath>
-          <Private>False</Private>
-          <Paket>True</Paket>
-        </Reference>
-      </ItemGroup>
-    </When>
-  </Choose>
-  <Choose>
-    <When Condition="$(TargetFrameworkIdentifier) == '.NETStandard' And $(TargetFrameworkVersion) == 'v1.6'">
-      <ItemGroup>
-        <Reference Include="System.Net.WebHeaderCollection">
-          <HintPath>..\..\packages\System.Net.WebHeaderCollection\lib\netstandard1.3\System.Net.WebHeaderCollection.dll</HintPath>
-          <Private>True</Private>
-          <Paket>True</Paket>
-        </Reference>
-      </ItemGroup>
-    </When>
-  </Choose>
-  <Choose>
-    <When Condition="$(TargetFrameworkIdentifier) == '.NETStandard' And $(TargetFrameworkVersion) == 'v1.6'">
-      <ItemGroup>
-        <Reference Include="System.ObjectModel">
-          <HintPath>..\..\packages\System.ObjectModel\lib\netstandard1.3\System.ObjectModel.dll</HintPath>
-          <Private>True</Private>
-          <Paket>True</Paket>
-        </Reference>
-      </ItemGroup>
-    </When>
-  </Choose>
-  <Choose>
-    <When Condition="$(TargetFrameworkIdentifier) == '.NETFramework' And ($(TargetFrameworkVersion) == 'v4.6.2' Or $(TargetFrameworkVersion) == 'v4.6.3')">
-      <ItemGroup>
-        <Reference Include="System.Reflection">
-          <HintPath>..\..\packages\System.Reflection\lib\net462\System.Reflection.dll</HintPath>
-          <Private>True</Private>
-          <Paket>True</Paket>
-        </Reference>
-      </ItemGroup>
-    </When>
-    <When Condition="$(TargetFrameworkIdentifier) == '.NETStandard' And ($(TargetFrameworkVersion) == 'v1.0' Or $(TargetFrameworkVersion) == 'v1.1' Or $(TargetFrameworkVersion) == 'v1.2')">
-      <ItemGroup>
-        <Reference Include="System.Reflection">
-          <HintPath>..\..\packages\System.Reflection\ref\netstandard1.0\System.Reflection.dll</HintPath>
-          <Private>False</Private>
-          <Paket>True</Paket>
-        </Reference>
-      </ItemGroup>
-    </When>
-    <When Condition="$(TargetFrameworkIdentifier) == '.NETStandard' And ($(TargetFrameworkVersion) == 'v1.3' Or $(TargetFrameworkVersion) == 'v1.4')">
-      <ItemGroup>
-        <Reference Include="System.Reflection">
-          <HintPath>..\..\packages\System.Reflection\ref\netstandard1.3\System.Reflection.dll</HintPath>
-          <Private>False</Private>
-          <Paket>True</Paket>
-        </Reference>
-      </ItemGroup>
-    </When>
-    <When Condition="$(TargetFrameworkIdentifier) == '.NETStandard' And ($(TargetFrameworkVersion) == 'v1.5' Or $(TargetFrameworkVersion) == 'v1.6')">
-      <ItemGroup>
-        <Reference Include="System.Reflection">
-          <HintPath>..\..\packages\System.Reflection\ref\netstandard1.5\System.Reflection.dll</HintPath>
-          <Private>False</Private>
-          <Paket>True</Paket>
-        </Reference>
-      </ItemGroup>
-    </When>
-  </Choose>
-  <Choose>
-    <When Condition="$(TargetFrameworkIdentifier) == '.NETStandard' And $(TargetFrameworkVersion) == 'v1.6'">
-      <ItemGroup>
-        <Reference Include="System.Reflection.Emit">
-          <HintPath>..\..\packages\System.Reflection.Emit\lib\netstandard1.3\System.Reflection.Emit.dll</HintPath>
-          <Private>True</Private>
-          <Paket>True</Paket>
-        </Reference>
-      </ItemGroup>
-    </When>
-  </Choose>
-  <Choose>
-    <When Condition="$(TargetFrameworkIdentifier) == '.NETStandard' And $(TargetFrameworkVersion) == 'v1.6'">
-      <ItemGroup>
-        <Reference Include="System.Reflection.Emit.ILGeneration">
-          <HintPath>..\..\packages\System.Reflection.Emit.ILGeneration\lib\netstandard1.3\System.Reflection.Emit.ILGeneration.dll</HintPath>
-          <Private>True</Private>
-          <Paket>True</Paket>
-        </Reference>
-      </ItemGroup>
-    </When>
-  </Choose>
-  <Choose>
-    <When Condition="$(TargetFrameworkIdentifier) == '.NETStandard' And $(TargetFrameworkVersion) == 'v1.6'">
-      <ItemGroup>
-        <Reference Include="System.Reflection.Emit.Lightweight">
-          <HintPath>..\..\packages\System.Reflection.Emit.Lightweight\lib\netstandard1.3\System.Reflection.Emit.Lightweight.dll</HintPath>
-          <Private>True</Private>
-          <Paket>True</Paket>
-        </Reference>
-      </ItemGroup>
-    </When>
-  </Choose>
-  <Choose>
-    <When Condition="($(TargetFrameworkIdentifier) == '.NETStandard' And ($(TargetFrameworkVersion) == 'v1.0' Or $(TargetFrameworkVersion) == 'v1.1' Or $(TargetFrameworkVersion) == 'v1.2' Or $(TargetFrameworkVersion) == 'v1.3' Or $(TargetFrameworkVersion) == 'v1.4' Or $(TargetFrameworkVersion) == 'v1.5' Or $(TargetFrameworkVersion) == 'v1.6')) Or ($(TargetFrameworkIdentifier) == '.NETCoreApp' And $(TargetFrameworkVersion) == 'v1.0') Or ($(TargetFrameworkIdentifier) == 'WindowsPhone' And $(TargetFrameworkVersion) == 'v8.1') Or ($(TargetFrameworkProfile) == 'Profile49') Or ($(TargetFrameworkProfile) == 'Profile84')">
-      <ItemGroup>
-        <Reference Include="System.Reflection.Extensions">
-          <HintPath>..\..\packages\System.Reflection.Extensions\ref\netstandard1.0\System.Reflection.Extensions.dll</HintPath>
-          <Private>False</Private>
-          <Paket>True</Paket>
-        </Reference>
-      </ItemGroup>
-    </When>
-  </Choose>
-  <Choose>
-    <When Condition="($(TargetFrameworkIdentifier) == '.NETStandard' And ($(TargetFrameworkVersion) == 'v1.0' Or $(TargetFrameworkVersion) == 'v1.3' Or $(TargetFrameworkVersion) == 'v1.5' Or $(TargetFrameworkVersion) == 'v1.6')) Or ($(TargetFrameworkIdentifier) == 'WindowsPhone' And $(TargetFrameworkVersion) == 'v8.1')">
-      <ItemGroup>
-        <Reference Include="System.Reflection.Primitives">
-          <HintPath>..\..\packages\System.Reflection.Primitives\ref\netstandard1.0\System.Reflection.Primitives.dll</HintPath>
-          <Private>False</Private>
-          <Paket>True</Paket>
-        </Reference>
-      </ItemGroup>
-    </When>
-  </Choose>
-  <Choose>
-    <When Condition="$(TargetFrameworkIdentifier) == '.NETFramework' And ($(TargetFrameworkVersion) == 'v4.6' Or $(TargetFrameworkVersion) == 'v4.6.1')">
-      <ItemGroup>
-        <Reference Include="System.Reflection.TypeExtensions">
-          <HintPath>..\..\packages\System.Reflection.TypeExtensions\lib\net46\System.Reflection.TypeExtensions.dll</HintPath>
-          <Private>True</Private>
-          <Paket>True</Paket>
-        </Reference>
-      </ItemGroup>
-    </When>
-    <When Condition="$(TargetFrameworkIdentifier) == '.NETFramework' And ($(TargetFrameworkVersion) == 'v4.6.2' Or $(TargetFrameworkVersion) == 'v4.6.3')">
-      <ItemGroup>
-        <Reference Include="System.Reflection.TypeExtensions">
-          <HintPath>..\..\packages\System.Reflection.TypeExtensions\lib\net462\System.Reflection.TypeExtensions.dll</HintPath>
-          <Private>True</Private>
-          <Paket>True</Paket>
-        </Reference>
-      </ItemGroup>
-    </When>
-    <When Condition="$(TargetFrameworkIdentifier) == '.NETStandard' And ($(TargetFrameworkVersion) == 'v1.3' Or $(TargetFrameworkVersion) == 'v1.4')">
-      <ItemGroup>
-        <Reference Include="System.Reflection.TypeExtensions">
-          <HintPath>..\..\packages\System.Reflection.TypeExtensions\ref\netstandard1.3\System.Reflection.TypeExtensions.dll</HintPath>
-          <Private>False</Private>
-          <Paket>True</Paket>
-        </Reference>
-      </ItemGroup>
-    </When>
-    <When Condition="($(TargetFrameworkIdentifier) == '.NETStandard' And ($(TargetFrameworkVersion) == 'v1.5' Or $(TargetFrameworkVersion) == 'v1.6')) Or ($(TargetFrameworkIdentifier) == '.NETCoreApp' And $(TargetFrameworkVersion) == 'v1.0')">
-      <ItemGroup>
-        <Reference Include="System.Reflection.TypeExtensions">
-          <HintPath>..\..\packages\System.Reflection.TypeExtensions\lib\netstandard1.5\System.Reflection.TypeExtensions.dll</HintPath>
-          <Private>True</Private>
-          <Paket>True</Paket>
-        </Reference>
-      </ItemGroup>
-    </When>
-  </Choose>
-  <Choose>
-    <When Condition="$(TargetFrameworkIdentifier) == '.NETFramework' And ($(TargetFrameworkVersion) == 'v4.5' Or $(TargetFrameworkVersion) == 'v4.5.1' Or $(TargetFrameworkVersion) == 'v4.5.2' Or $(TargetFrameworkVersion) == 'v4.5.3' Or $(TargetFrameworkVersion) == 'v4.6' Or $(TargetFrameworkVersion) == 'v4.6.1')">
-      <ItemGroup>
-        <Reference Include="System.ComponentModel.Composition">
-          <Paket>True</Paket>
-        </Reference>
-      </ItemGroup>
-    </When>
-    <When Condition="$(TargetFrameworkIdentifier) == '.NETFramework' And ($(TargetFrameworkVersion) == 'v4.6.2' Or $(TargetFrameworkVersion) == 'v4.6.3')">
-      <ItemGroup>
-        <Reference Include="System.ComponentModel.Composition">
-          <Paket>True</Paket>
-        </Reference>
-        <Reference Include="System.Runtime">
-          <HintPath>..\..\packages\System.Runtime\lib\net462\System.Runtime.dll</HintPath>
-          <Private>True</Private>
-          <Paket>True</Paket>
-        </Reference>
-      </ItemGroup>
-    </When>
-    <When Condition="$(TargetFrameworkIdentifier) == '.NETStandard' And ($(TargetFrameworkVersion) == 'v1.0' Or $(TargetFrameworkVersion) == 'v1.1')">
-      <ItemGroup>
-        <Reference Include="System.Runtime">
-          <HintPath>..\..\packages\System.Runtime\ref\netstandard1.0\System.Runtime.dll</HintPath>
-          <Private>False</Private>
-          <Paket>True</Paket>
-        </Reference>
-      </ItemGroup>
-    </When>
-    <When Condition="$(TargetFrameworkIdentifier) == '.NETStandard' And $(TargetFrameworkVersion) == 'v1.2'">
-      <ItemGroup>
-        <Reference Include="System.Runtime">
-          <HintPath>..\..\packages\System.Runtime\ref\netstandard1.2\System.Runtime.dll</HintPath>
-          <Private>False</Private>
-          <Paket>True</Paket>
-        </Reference>
-      </ItemGroup>
-    </When>
-    <When Condition="$(TargetFrameworkIdentifier) == '.NETStandard' And ($(TargetFrameworkVersion) == 'v1.3' Or $(TargetFrameworkVersion) == 'v1.4')">
-      <ItemGroup>
-        <Reference Include="System.Runtime">
-          <HintPath>..\..\packages\System.Runtime\ref\netstandard1.3\System.Runtime.dll</HintPath>
-          <Private>False</Private>
-          <Paket>True</Paket>
-        </Reference>
-      </ItemGroup>
-    </When>
-    <When Condition="$(TargetFrameworkIdentifier) == '.NETStandard' And ($(TargetFrameworkVersion) == 'v1.5' Or $(TargetFrameworkVersion) == 'v1.6')">
-      <ItemGroup>
-        <Reference Include="System.Runtime">
-          <HintPath>..\..\packages\System.Runtime\ref\netstandard1.5\System.Runtime.dll</HintPath>
-          <Private>False</Private>
-          <Paket>True</Paket>
-        </Reference>
-      </ItemGroup>
-    </When>
-  </Choose>
-  <Choose>
-    <When Condition="$(TargetFrameworkIdentifier) == '.NETFramework' And $(TargetFrameworkVersion) == 'v4.6.3'">
-      <ItemGroup>
-        <Reference Include="System.Runtime.Extensions">
-          <HintPath>..\..\packages\System.Runtime.Extensions\lib\net462\System.Runtime.Extensions.dll</HintPath>
-          <Private>True</Private>
-          <Paket>True</Paket>
-        </Reference>
-      </ItemGroup>
-    </When>
-  </Choose>
-  <Choose>
-    <When Condition="$(TargetFrameworkIdentifier) == '.NETStandard' And $(TargetFrameworkVersion) == 'v1.6'">
-      <ItemGroup>
-        <Reference Include="System.Runtime.Handles">
-          <HintPath>..\..\packages\System.Runtime.Handles\ref\netstandard1.3\System.Runtime.Handles.dll</HintPath>
-          <Private>False</Private>
-          <Paket>True</Paket>
-        </Reference>
-      </ItemGroup>
-    </When>
-  </Choose>
-  <Choose>
-    <When Condition="$(TargetFrameworkIdentifier) == '.NETFramework' And $(TargetFrameworkVersion) == 'v4.6.3'">
-      <ItemGroup>
-        <Reference Include="System.Runtime.InteropServices">
-          <HintPath>..\..\packages\System.Runtime.InteropServices\lib\net463\System.Runtime.InteropServices.dll</HintPath>
-          <Private>True</Private>
-          <Paket>True</Paket>
-        </Reference>
-      </ItemGroup>
-    </When>
-  </Choose>
-  <Choose>
-    <When Condition="$(TargetFrameworkIdentifier) == '.NETFramework' And $(TargetFrameworkVersion) == 'v4.6.3'">
-      <ItemGroup>
-        <Reference Include="System.Runtime.InteropServices.RuntimeInformation">
-          <HintPath>..\..\packages\System.Runtime.InteropServices.RuntimeInformation\lib\net45\System.Runtime.InteropServices.RuntimeInformation.dll</HintPath>
-          <Private>True</Private>
-          <Paket>True</Paket>
-        </Reference>
-      </ItemGroup>
-    </When>
-    <When Condition="$(TargetFrameworkIdentifier) == '.NETStandard' And $(TargetFrameworkVersion) == 'v1.6'">
-      <ItemGroup>
-        <Reference Include="System.Runtime.InteropServices.RuntimeInformation">
-          <HintPath>..\..\packages\System.Runtime.InteropServices.RuntimeInformation\lib\netstandard1.1\System.Runtime.InteropServices.RuntimeInformation.dll</HintPath>
-          <Private>True</Private>
-          <Paket>True</Paket>
-        </Reference>
-      </ItemGroup>
-    </When>
-    <When Condition="($(TargetFrameworkIdentifier) == '.NETStandard' And $(TargetFrameworkVersion) == 'v1.6') Or ($(TargetFrameworkIdentifier) == '.NETFramework' And $(TargetFrameworkVersion) == 'v4.6.3')">
-      <ItemGroup>
-        <Reference Include="System.Runtime.InteropServices.RuntimeInformation">
-          <HintPath>..\..\packages\System.Runtime.InteropServices.RuntimeInformation\ref\netstandard1.1\System.Runtime.InteropServices.RuntimeInformation.dll</HintPath>
-          <Private>False</Private>
-          <Paket>True</Paket>
-        </Reference>
-      </ItemGroup>
-    </When>
-  </Choose>
-  <Choose>
-    <When Condition="$(TargetFrameworkIdentifier) == '.NETStandard' And $(TargetFrameworkVersion) == 'v1.6'">
-      <ItemGroup>
-        <Reference Include="System.Runtime.Loader">
-          <HintPath>..\..\packages\System.Runtime.Loader\lib\netstandard1.5\System.Runtime.Loader.dll</HintPath>
-          <Private>True</Private>
-          <Paket>True</Paket>
-        </Reference>
-      </ItemGroup>
-    </When>
-    <When Condition="($(TargetFrameworkIdentifier) == '.NETStandard' And $(TargetFrameworkVersion) == 'v1.6') Or ($(TargetFrameworkIdentifier) == '.NETFramework' And $(TargetFrameworkVersion) == 'v4.6.3')">
-      <ItemGroup>
-        <Reference Include="System.Runtime.Loader">
-          <HintPath>..\..\packages\System.Runtime.Loader\ref\netstandard1.5\System.Runtime.Loader.dll</HintPath>
-          <Private>False</Private>
-          <Paket>True</Paket>
-        </Reference>
-      </ItemGroup>
-    </When>
-  </Choose>
-  <Choose>
-    <When Condition="$(TargetFrameworkIdentifier) == '.NETStandard' And $(TargetFrameworkVersion) == 'v1.6'">
-      <ItemGroup>
-        <Reference Include="System.Runtime.Numerics">
-          <HintPath>..\..\packages\System.Runtime.Numerics\lib\netstandard1.3\System.Runtime.Numerics.dll</HintPath>
-          <Private>True</Private>
-          <Paket>True</Paket>
-        </Reference>
-      </ItemGroup>
-    </When>
-  </Choose>
-  <Choose>
-    <When Condition="$(TargetFrameworkIdentifier) == '.NETFramework' And $(TargetFrameworkVersion) == 'v4.6.3'">
-      <ItemGroup>
-        <Reference Include="System.Security.Cryptography.Algorithms">
-          <HintPath>..\..\packages\System.Security.Cryptography.Algorithms\lib\net463\System.Security.Cryptography.Algorithms.dll</HintPath>
-          <Private>True</Private>
-          <Paket>True</Paket>
-        </Reference>
-      </ItemGroup>
-    </When>
-    <When Condition="$(TargetFrameworkIdentifier) == '.NETStandard' And $(TargetFrameworkVersion) == 'v1.6'">
-      <ItemGroup>
-        <Reference Include="System.Security.Cryptography.Algorithms">
-          <HintPath>..\..\packages\System.Security.Cryptography.Algorithms\ref\netstandard1.6\System.Security.Cryptography.Algorithms.dll</HintPath>
-          <Private>False</Private>
-          <Paket>True</Paket>
-        </Reference>
-      </ItemGroup>
-    </When>
-  </Choose>
-  <Choose>
-    <When Condition="$(TargetFrameworkIdentifier) == '.NETFramework' And $(TargetFrameworkVersion) == 'v4.6.3'">
-      <ItemGroup>
-        <Reference Include="System.Security.Cryptography.Cng">
-          <HintPath>..\..\packages\System.Security.Cryptography.Cng\lib\net463\System.Security.Cryptography.Cng.dll</HintPath>
-          <Private>True</Private>
-          <Paket>True</Paket>
-        </Reference>
-      </ItemGroup>
-    </When>
-    <When Condition="$(TargetFrameworkIdentifier) == '.NETStandard' And $(TargetFrameworkVersion) == 'v1.6'">
-      <ItemGroup>
-        <Reference Include="System.Security.Cryptography.Cng">
-          <HintPath>..\..\packages\System.Security.Cryptography.Cng\ref\netstandard1.6\System.Security.Cryptography.Cng.dll</HintPath>
-          <Private>False</Private>
-          <Paket>True</Paket>
-        </Reference>
-      </ItemGroup>
-    </When>
-  </Choose>
-  <Choose>
-    <When Condition="$(TargetFrameworkIdentifier) == '.NETFramework' And $(TargetFrameworkVersion) == 'v4.6.3'">
-      <ItemGroup>
-        <Reference Include="System.Security.Cryptography.Csp">
-          <HintPath>..\..\packages\System.Security.Cryptography.Csp\lib\net46\System.Security.Cryptography.Csp.dll</HintPath>
-          <Private>True</Private>
-          <Paket>True</Paket>
-        </Reference>
-      </ItemGroup>
-    </When>
-    <When Condition="$(TargetFrameworkIdentifier) == '.NETStandard' And $(TargetFrameworkVersion) == 'v1.6'">
-      <ItemGroup>
-        <Reference Include="System.Security.Cryptography.Csp">
-          <HintPath>..\..\packages\System.Security.Cryptography.Csp\ref\netstandard1.3\System.Security.Cryptography.Csp.dll</HintPath>
-          <Private>False</Private>
-          <Paket>True</Paket>
-        </Reference>
-      </ItemGroup>
-    </When>
-  </Choose>
-  <Choose>
-    <When Condition="$(TargetFrameworkIdentifier) == '.NETFramework' And $(TargetFrameworkVersion) == 'v4.6.3'">
-      <ItemGroup>
-        <Reference Include="System.Security.Cryptography.Encoding">
-          <HintPath>..\..\packages\System.Security.Cryptography.Encoding\lib\net46\System.Security.Cryptography.Encoding.dll</HintPath>
-          <Private>True</Private>
-          <Paket>True</Paket>
-        </Reference>
-      </ItemGroup>
-    </When>
-    <When Condition="$(TargetFrameworkIdentifier) == '.NETStandard' And $(TargetFrameworkVersion) == 'v1.6'">
-      <ItemGroup>
-        <Reference Include="System.Security.Cryptography.Encoding">
-          <HintPath>..\..\packages\System.Security.Cryptography.Encoding\ref\netstandard1.3\System.Security.Cryptography.Encoding.dll</HintPath>
-          <Private>False</Private>
-          <Paket>True</Paket>
-        </Reference>
-      </ItemGroup>
-    </When>
-  </Choose>
-  <Choose>
-    <When Condition="($(TargetFrameworkIdentifier) == '.NETStandard' And $(TargetFrameworkVersion) == 'v1.6') Or ($(TargetFrameworkIdentifier) == '.NETFramework' And $(TargetFrameworkVersion) == 'v4.6.3')">
-      <ItemGroup>
-        <Reference Include="System.Security.Cryptography.OpenSsl">
-          <HintPath>..\..\packages\System.Security.Cryptography.OpenSsl\lib\netstandard1.6\System.Security.Cryptography.OpenSsl.dll</HintPath>
-          <Private>True</Private>
-          <Paket>True</Paket>
-        </Reference>
-      </ItemGroup>
-    </When>
-  </Choose>
-  <Choose>
-    <When Condition="$(TargetFrameworkIdentifier) == '.NETFramework' And $(TargetFrameworkVersion) == 'v4.6.3'">
-      <ItemGroup>
-        <Reference Include="System.Security.Cryptography.Primitives">
-          <HintPath>..\..\packages\System.Security.Cryptography.Primitives\lib\net46\System.Security.Cryptography.Primitives.dll</HintPath>
-          <Private>True</Private>
-          <Paket>True</Paket>
-        </Reference>
-      </ItemGroup>
-    </When>
-    <When Condition="$(TargetFrameworkIdentifier) == '.NETStandard' And $(TargetFrameworkVersion) == 'v1.6'">
-      <ItemGroup>
-        <Reference Include="System.Security.Cryptography.Primitives">
-          <HintPath>..\..\packages\System.Security.Cryptography.Primitives\lib\netstandard1.3\System.Security.Cryptography.Primitives.dll</HintPath>
-          <Private>True</Private>
-          <Paket>True</Paket>
-        </Reference>
-      </ItemGroup>
-    </When>
-  </Choose>
-  <Choose>
-    <When Condition="$(TargetFrameworkIdentifier) == '.NETFramework' And $(TargetFrameworkVersion) == 'v4.6.3'">
-      <ItemGroup>
-        <Reference Include="System.Security.Cryptography.X509Certificates">
-          <HintPath>..\..\packages\System.Security.Cryptography.X509Certificates\lib\net461\System.Security.Cryptography.X509Certificates.dll</HintPath>
-          <Private>True</Private>
-          <Paket>True</Paket>
-        </Reference>
-      </ItemGroup>
-    </When>
-    <When Condition="$(TargetFrameworkIdentifier) == '.NETStandard' And $(TargetFrameworkVersion) == 'v1.6'">
-      <ItemGroup>
-        <Reference Include="System.Security.Cryptography.X509Certificates">
-          <HintPath>..\..\packages\System.Security.Cryptography.X509Certificates\ref\netstandard1.4\System.Security.Cryptography.X509Certificates.dll</HintPath>
-          <Private>False</Private>
-          <Paket>True</Paket>
-        </Reference>
-      </ItemGroup>
-    </When>
-  </Choose>
-  <Choose>
-    <When Condition="($(TargetFrameworkIdentifier) == '.NETStandard' And $(TargetFrameworkVersion) == 'v1.0') Or ($(TargetFrameworkIdentifier) == 'WindowsPhone' And $(TargetFrameworkVersion) == 'v8.1')">
-      <ItemGroup>
-        <Reference Include="System.Text.Encoding">
-          <HintPath>..\..\packages\System.Text.Encoding\ref\netstandard1.0\System.Text.Encoding.dll</HintPath>
-          <Private>False</Private>
-          <Paket>True</Paket>
-        </Reference>
-      </ItemGroup>
-    </When>
-    <When Condition="$(TargetFrameworkIdentifier) == '.NETStandard' And ($(TargetFrameworkVersion) == 'v1.3' Or $(TargetFrameworkVersion) == 'v1.5' Or $(TargetFrameworkVersion) == 'v1.6')">
-      <ItemGroup>
-        <Reference Include="System.Text.Encoding">
-          <HintPath>..\..\packages\System.Text.Encoding\ref\netstandard1.3\System.Text.Encoding.dll</HintPath>
-          <Private>False</Private>
-          <Paket>True</Paket>
-        </Reference>
-      </ItemGroup>
-    </When>
-  </Choose>
-  <Choose>
-    <When Condition="$(TargetFrameworkIdentifier) == '.NETFramework' And $(TargetFrameworkVersion) == 'v4.6.3'">
-      <ItemGroup>
-        <Reference Include="System.Text.RegularExpressions">
-          <HintPath>..\..\packages\System.Text.RegularExpressions\lib\net463\System.Text.RegularExpressions.dll</HintPath>
-          <Private>True</Private>
-          <Paket>True</Paket>
-        </Reference>
-      </ItemGroup>
-    </When>
-    <When Condition="$(TargetFrameworkIdentifier) == '.NETStandard' And $(TargetFrameworkVersion) == 'v1.6'">
-      <ItemGroup>
-        <Reference Include="System.Text.RegularExpressions">
-          <HintPath>..\..\packages\System.Text.RegularExpressions\lib\netstandard1.6\System.Text.RegularExpressions.dll</HintPath>
-          <Private>True</Private>
-          <Paket>True</Paket>
-        </Reference>
-      </ItemGroup>
-    </When>
-  </Choose>
-  <Choose>
-    <When Condition="$(TargetFrameworkIdentifier) == '.NETStandard' And $(TargetFrameworkVersion) == 'v1.6'">
-      <ItemGroup>
-        <Reference Include="System.Threading">
-          <HintPath>..\..\packages\System.Threading\lib\netstandard1.3\System.Threading.dll</HintPath>
-          <Private>True</Private>
-          <Paket>True</Paket>
-        </Reference>
-      </ItemGroup>
-    </When>
-  </Choose>
-  <Choose>
-    <When Condition="($(TargetFrameworkIdentifier) == '.NETStandard' And $(TargetFrameworkVersion) == 'v1.0') Or ($(TargetFrameworkIdentifier) == 'WindowsPhone' And $(TargetFrameworkVersion) == 'v8.1')">
-      <ItemGroup>
-        <Reference Include="System.Threading.Tasks">
-          <HintPath>..\..\packages\System.Threading.Tasks\ref\netstandard1.0\System.Threading.Tasks.dll</HintPath>
-          <Private>False</Private>
-          <Paket>True</Paket>
-        </Reference>
-      </ItemGroup>
-    </When>
-    <When Condition="$(TargetFrameworkIdentifier) == '.NETStandard' And ($(TargetFrameworkVersion) == 'v1.3' Or $(TargetFrameworkVersion) == 'v1.5' Or $(TargetFrameworkVersion) == 'v1.6')">
-      <ItemGroup>
-        <Reference Include="System.Threading.Tasks">
-          <HintPath>..\..\packages\System.Threading.Tasks\ref\netstandard1.3\System.Threading.Tasks.dll</HintPath>
-          <Private>False</Private>
-          <Paket>True</Paket>
-        </Reference>
-      </ItemGroup>
-    </When>
-  </Choose>
-  <Choose>
-    <When Condition="($(TargetFrameworkIdentifier) == '.NETStandard' And $(TargetFrameworkVersion) == 'v1.6') Or ($(TargetFrameworkIdentifier) == '.NETFramework' And $(TargetFrameworkVersion) == 'v4.6.3')">
-      <ItemGroup>
-        <Reference Include="System.Threading.Tasks.Extensions">
-          <HintPath>..\..\packages\System.Threading.Tasks.Extensions\lib\netstandard1.0\System.Threading.Tasks.Extensions.dll</HintPath>
-          <Private>True</Private>
-          <Paket>True</Paket>
-        </Reference>
-      </ItemGroup>
-    </When>
-  </Choose>
-  <Choose>
-    <When Condition="$(TargetFrameworkIdentifier) == '.NETStandard' And $(TargetFrameworkVersion) == 'v1.6'">
-      <ItemGroup>
-        <Reference Include="System.Threading.Tasks.Parallel">
-          <HintPath>..\..\packages\System.Threading.Tasks.Parallel\lib\netstandard1.3\System.Threading.Tasks.Parallel.dll</HintPath>
-          <Private>True</Private>
-          <Paket>True</Paket>
-        </Reference>
-      </ItemGroup>
-    </When>
-  </Choose>
-  <Choose>
-    <When Condition="$(TargetFrameworkIdentifier) == '.NETStandard' And $(TargetFrameworkVersion) == 'v1.6'">
-      <ItemGroup>
-        <Reference Include="System.Threading.Thread">
-          <HintPath>..\..\packages\System.Threading.Thread\lib\netstandard1.3\System.Threading.Thread.dll</HintPath>
-          <Private>True</Private>
-          <Paket>True</Paket>
-        </Reference>
-      </ItemGroup>
-    </When>
-  </Choose>
-  <Choose>
-    <When Condition="$(TargetFrameworkIdentifier) == '.NETStandard' And $(TargetFrameworkVersion) == 'v1.6'">
-      <ItemGroup>
-        <Reference Include="System.Threading.ThreadPool">
-          <HintPath>..\..\packages\System.Threading.ThreadPool\lib\netstandard1.3\System.Threading.ThreadPool.dll</HintPath>
-          <Private>True</Private>
-          <Paket>True</Paket>
-        </Reference>
-      </ItemGroup>
-    </When>
-  </Choose>
-  <Choose>
-    <When Condition="($(TargetFrameworkIdentifier) == 'WindowsPhoneApp') Or ($(TargetFrameworkIdentifier) == '.NETStandard' And ($(TargetFrameworkVersion) == 'v1.0' Or $(TargetFrameworkVersion) == 'v1.1' Or $(TargetFrameworkVersion) == 'v1.2' Or $(TargetFrameworkVersion) == 'v1.3' Or $(TargetFrameworkVersion) == 'v1.4' Or $(TargetFrameworkVersion) == 'v1.5')) Or ($(TargetFrameworkIdentifier) == '.NETFramework' And ($(TargetFrameworkVersion) == 'v4.5' Or $(TargetFrameworkVersion) == 'v4.5.1' Or $(TargetFrameworkVersion) == 'v4.5.2' Or $(TargetFrameworkVersion) == 'v4.5.3' Or $(TargetFrameworkVersion) == 'v4.6' Or $(TargetFrameworkVersion) == 'v4.6.1' Or $(TargetFrameworkVersion) == 'v4.6.2' Or $(TargetFrameworkVersion) == 'v4.6.3')) Or ($(TargetFrameworkIdentifier) == 'WindowsPhone' And ($(TargetFrameworkVersion) == 'v8.0' Or $(TargetFrameworkVersion) == 'v8.1'))">
-      <ItemGroup>
-        <Reference Include="System.ValueTuple">
-          <HintPath>..\..\packages\System.ValueTuple\lib\netstandard1.0\System.ValueTuple.dll</HintPath>
-          <Private>True</Private>
-          <Paket>True</Paket>
-        </Reference>
-      </ItemGroup>
-    </When>
-    <When Condition="$(TargetFrameworkIdentifier) == '.NETFramework' And $(TargetFrameworkVersion) == 'v4.0'">
-      <ItemGroup>
-        <Reference Include="System.ValueTuple">
-          <HintPath>..\..\packages\System.ValueTuple\lib\portable-net40+sl4+win8+wp8\System.ValueTuple.dll</HintPath>
-          <Private>True</Private>
-          <Paket>True</Paket>
-        </Reference>
-      </ItemGroup>
-    </When>
-  </Choose>
-  <Choose>
-    <When Condition="$(TargetFrameworkIdentifier) == '.NETFramework' And $(TargetFrameworkVersion) == 'v4.6.3'">
-      <ItemGroup>
-        <Reference Include="System.Xml">
-          <Paket>True</Paket>
-        </Reference>
-        <Reference Include="System.Xml.ReaderWriter">
-          <HintPath>..\..\packages\System.Xml.ReaderWriter\lib\net46\System.Xml.ReaderWriter.dll</HintPath>
-          <Private>True</Private>
-          <Paket>True</Paket>
-        </Reference>
-      </ItemGroup>
-    </When>
-    <When Condition="$(TargetFrameworkIdentifier) == '.NETStandard' And $(TargetFrameworkVersion) == 'v1.6'">
-      <ItemGroup>
-        <Reference Include="System.Xml.ReaderWriter">
-          <HintPath>..\..\packages\System.Xml.ReaderWriter\lib\netstandard1.3\System.Xml.ReaderWriter.dll</HintPath>
-          <Private>True</Private>
-          <Paket>True</Paket>
-        </Reference>
-      </ItemGroup>
-    </When>
-  </Choose>
-  <Choose>
-    <When Condition="$(TargetFrameworkIdentifier) == '.NETFramework' And $(TargetFrameworkVersion) == 'v4.6.3'">
-      <ItemGroup>
-        <Reference Include="System.Xml.Linq">
-          <Paket>True</Paket>
-        </Reference>
-      </ItemGroup>
-    </When>
-    <When Condition="$(TargetFrameworkIdentifier) == '.NETStandard' And $(TargetFrameworkVersion) == 'v1.6'">
-      <ItemGroup>
-        <Reference Include="System.Xml.XDocument">
-          <HintPath>..\..\packages\System.Xml.XDocument\lib\netstandard1.3\System.Xml.XDocument.dll</HintPath>
-          <Private>True</Private>
-          <Paket>True</Paket>
-        </Reference>
-      </ItemGroup>
-    </When>
-  </Choose>
-  <Choose>
-    <When Condition="$(TargetFrameworkIdentifier) == '.NETFramework' And $(TargetFrameworkVersion) == 'v4.0'">
-      <ItemGroup>
-        <Reference Include="Unquote">
-          <HintPath>..\..\packages\Unquote\lib\net40\Unquote.dll</HintPath>
-          <Private>True</Private>
-          <Paket>True</Paket>
-        </Reference>
-      </ItemGroup>
-    </When>
-    <When Condition="$(TargetFrameworkIdentifier) == '.NETFramework' And ($(TargetFrameworkVersion) == 'v4.5' Or $(TargetFrameworkVersion) == 'v4.5.1' Or $(TargetFrameworkVersion) == 'v4.5.2' Or $(TargetFrameworkVersion) == 'v4.5.3' Or $(TargetFrameworkVersion) == 'v4.6' Or $(TargetFrameworkVersion) == 'v4.6.1' Or $(TargetFrameworkVersion) == 'v4.6.2' Or $(TargetFrameworkVersion) == 'v4.6.3')">
-      <ItemGroup>
-        <Reference Include="Unquote">
-          <HintPath>..\..\packages\Unquote\lib\net45\Unquote.dll</HintPath>
-          <Private>True</Private>
-          <Paket>True</Paket>
-        </Reference>
-      </ItemGroup>
-    </When>
-    <When Condition="($(TargetFrameworkIdentifier) == 'WindowsPhoneApp') Or ($(TargetFrameworkIdentifier) == '.NETCore') Or ($(TargetFrameworkIdentifier) == '.NETStandard' And ($(TargetFrameworkVersion) == 'v1.0' Or $(TargetFrameworkVersion) == 'v1.1' Or $(TargetFrameworkVersion) == 'v1.2' Or $(TargetFrameworkVersion) == 'v1.3' Or $(TargetFrameworkVersion) == 'v1.4' Or $(TargetFrameworkVersion) == 'v1.5' Or $(TargetFrameworkVersion) == 'v1.6')) Or ($(TargetFrameworkIdentifier) == '.NETCoreApp' And $(TargetFrameworkVersion) == 'v1.0') Or ($(TargetFrameworkIdentifier) == 'WindowsPhone' And ($(TargetFrameworkVersion) == 'v8.0' Or $(TargetFrameworkVersion) == 'v8.1')) Or ($(TargetFrameworkIdentifier) == 'MonoAndroid') Or ($(TargetFrameworkIdentifier) == 'MonoTouch') Or ($(TargetFrameworkIdentifier) == 'Xamarin.iOS') Or ($(TargetFrameworkIdentifier) == 'Xamarin.Mac') Or ($(TargetFrameworkProfile) == 'Profile7') Or ($(TargetFrameworkProfile) == 'Profile31') Or ($(TargetFrameworkProfile) == 'Profile32') Or ($(TargetFrameworkProfile) == 'Profile44') Or ($(TargetFrameworkProfile) == 'Profile49') Or ($(TargetFrameworkProfile) == 'Profile78') Or ($(TargetFrameworkProfile) == 'Profile84') Or ($(TargetFrameworkProfile) == 'Profile111') Or ($(TargetFrameworkProfile) == 'Profile151') Or ($(TargetFrameworkProfile) == 'Profile157') Or ($(TargetFrameworkProfile) == 'Profile259')">
-      <ItemGroup>
-        <Reference Include="Unquote">
-          <HintPath>..\..\packages\Unquote\lib\portable-net45+netcore45+wpa81+wp8+MonoAndroid1+MonoTouch1\Unquote.dll</HintPath>
-          <Private>True</Private>
-          <Paket>True</Paket>
-        </Reference>
-      </ItemGroup>
-    </When>
-  </Choose>
->>>>>>> 8fcb2ed0
+﻿<?xml version="1.0" encoding="utf-8"?>
+<Project ToolsVersion="14.0" DefaultTargets="Build" xmlns="http://schemas.microsoft.com/developer/msbuild/2003">
+  <Import Project="$(MSBuildExtensionsPath)\$(MSBuildToolsVersion)\Microsoft.Common.props" Condition="Exists('$(MSBuildExtensionsPath)\$(MSBuildToolsVersion)\Microsoft.Common.props')" />
+  <PropertyGroup>
+    <Configuration Condition=" '$(Configuration)' == '' ">Debug</Configuration>
+    <Platform Condition=" '$(Platform)' == '' ">AnyCPU</Platform>
+    <ProjectGuid>b94d60ad-2083-4e08-b28f-43122be14819</ProjectGuid>
+    <OutputType>Library</OutputType>
+    <RootNamespace>Argu.Tests</RootNamespace>
+    <AssemblyName>Argu.Tests</AssemblyName>
+    <TargetFrameworkVersion>v4.6.1</TargetFrameworkVersion>
+    <AutoGenerateBindingRedirects>true</AutoGenerateBindingRedirects>
+    <ResolveNuGetPackages>false</ResolveNuGetPackages>
+    <Name>Argu.Tests</Name>
+    <TargetFrameworkProfile />
+    <OutputPath>bin</OutputPath>
+  </PropertyGroup>
+  <PropertyGroup Condition=" '$(Configuration)|$(Platform)' == 'Debug|AnyCPU' ">
+    <DebugSymbols>true</DebugSymbols>
+    <DebugType>full</DebugType>
+    <Optimize>false</Optimize>
+    <Tailcalls>false</Tailcalls>
+    <DefineConstants>DEBUG;TRACE</DefineConstants>
+    <WarningLevel>3</WarningLevel>
+  </PropertyGroup>
+  <PropertyGroup Condition=" '$(Configuration)|$(Platform)' == 'Release|AnyCPU' ">
+    <DebugType>pdbonly</DebugType>
+    <Optimize>true</Optimize>
+    <Tailcalls>true</Tailcalls>
+    <DefineConstants>TRACE</DefineConstants>
+    <WarningLevel>3</WarningLevel>
+  </PropertyGroup>
+  <PropertyGroup>
+    <VisualStudioVersion Condition=" '$(VisualStudioVersion)' == '' ">14.0</VisualStudioVersion>
+    <MinimumVisualStudioVersion Condition="'$(MinimumVisualStudioVersion)' == ''">11</MinimumVisualStudioVersion>
+  </PropertyGroup>
+  <Choose>
+    <When Condition="Exists('$(MSBuildExtensionsPath32)\..\Microsoft SDKs\F#\4.1\Framework\v4.0\Microsoft.FSharp.Targets')">
+      <PropertyGroup>
+        <FSharpTargetsPath>$(MSBuildExtensionsPath32)\..\Microsoft SDKs\F#\4.1\Framework\v4.0\Microsoft.FSharp.Targets</FSharpTargetsPath>
+      </PropertyGroup>
+    </When>
+    <When Condition="'$(VisualStudioVersion)' != '11.0' and Exists('$(MSBuildExtensionsPath32)\Microsoft\VisualStudio\v$(VisualStudioVersion)\FSharp\Microsoft.FSharp.Targets')">
+      <PropertyGroup>
+        <FSharpTargetsPath>$(MSBuildExtensionsPath32)\Microsoft\VisualStudio\v$(VisualStudioVersion)\FSharp\Microsoft.FSharp.Targets</FSharpTargetsPath>
+      </PropertyGroup>
+    </When>
+    <When Condition="Exists('$(MSBuildExtensionsPath32)\..\Microsoft SDKs\F#\4.0\Framework\v4.0\Microsoft.FSharp.Targets')">
+      <PropertyGroup>
+        <FSharpTargetsPath>$(MSBuildExtensionsPath32)\..\Microsoft SDKs\F#\4.0\Framework\v4.0\Microsoft.FSharp.Targets</FSharpTargetsPath>
+      </PropertyGroup>
+    </When>
+    <When Condition="Exists('$(MSBuildExtensionsPath32)\..\Microsoft SDKs\F#\3.1\Framework\v4.0\Microsoft.FSharp.Targets')">
+      <PropertyGroup>
+        <FSharpTargetsPath>$(MSBuildExtensionsPath32)\..\Microsoft SDKs\F#\3.1\Framework\v4.0\Microsoft.FSharp.Targets</FSharpTargetsPath>
+      </PropertyGroup>
+    </When>
+    <When Condition="Exists('$(MSBuildExtensionsPath32)\..\Microsoft SDKs\F#\3.0\Framework\v4.0\Microsoft.FSharp.Targets')">
+      <PropertyGroup>
+        <FSharpTargetsPath>$(MSBuildExtensionsPath32)\..\Microsoft SDKs\F#\3.0\Framework\v4.0\Microsoft.FSharp.Targets</FSharpTargetsPath>
+      </PropertyGroup>
+    </When>
+  </Choose>
+  <Import Project="$(FSharpTargetsPath)" Condition="Exists('$(FSharpTargetsPath)')" />
+  <!-- To modify your build process, add your task inside one of the targets below and uncomment it. 
+       Other similar extension points exist, see Microsoft.Common.targets.
+  <Target Name="BeforeBuild">
+  </Target>
+  <Target Name="AfterBuild">
+  </Target>
+  -->
+  <ItemGroup>
+    <None Include="paket.references" />
+    <Compile Include="Tests.fs" />
+    <None Include="tests.fsx" />
+    <Content Include="App.config" />
+  </ItemGroup>
+  <ItemGroup>
+    <Reference Include="FSharp.Data.TypeProviders" />
+    <Reference Include="mscorlib" />
+    <Reference Include="System" />
+    <Reference Include="System.Core" />
+    <Reference Include="System.Data" />
+    <Reference Include="System.Data.Linq" />
+    <Reference Include="System.Numerics" />
+    <ProjectReference Include="..\..\src\Argu\Argu.fsproj">
+      <Name>Argu</Name>
+      <Project>{49e38cf1-8b37-4a4f-83cf-eafe9577bcc6}</Project>
+      <Private>True</Private>
+    </ProjectReference>
+  </ItemGroup>
+  <Import Project="..\..\.paket\paket.targets" />
+  <Choose>
+    <When Condition="$(TargetFrameworkIdentifier) == '.NETFramework' And ($(TargetFrameworkVersion) == 'v4.5' Or $(TargetFrameworkVersion) == 'v4.5.1' Or $(TargetFrameworkVersion) == 'v4.5.2' Or $(TargetFrameworkVersion) == 'v4.5.3' Or $(TargetFrameworkVersion) == 'v4.6' Or $(TargetFrameworkVersion) == 'v4.6.1' Or $(TargetFrameworkVersion) == 'v4.6.2' Or $(TargetFrameworkVersion) == 'v4.6.3')">
+      <ItemGroup>
+        <Reference Include="FsCheck">
+          <HintPath>..\..\packages\FsCheck\lib\net45\FsCheck.dll</HintPath>
+          <Private>True</Private>
+          <Paket>True</Paket>
+        </Reference>
+      </ItemGroup>
+    </When>
+    <When Condition="($(TargetFrameworkIdentifier) == '.NETCore') Or ($(TargetFrameworkIdentifier) == '.NETStandard' And ($(TargetFrameworkVersion) == 'v1.1' Or $(TargetFrameworkVersion) == 'v1.2' Or $(TargetFrameworkVersion) == 'v1.3' Or $(TargetFrameworkVersion) == 'v1.4' Or $(TargetFrameworkVersion) == 'v1.5' Or $(TargetFrameworkVersion) == 'v1.6')) Or ($(TargetFrameworkIdentifier) == '.NETCoreApp' And $(TargetFrameworkVersion) == 'v1.0') Or ($(TargetFrameworkIdentifier) == 'MonoAndroid') Or ($(TargetFrameworkIdentifier) == 'MonoTouch') Or ($(TargetFrameworkIdentifier) == 'Xamarin.iOS') Or ($(TargetFrameworkIdentifier) == 'Xamarin.Mac') Or ($(TargetFrameworkProfile) == 'Profile7') Or ($(TargetFrameworkProfile) == 'Profile44')">
+      <ItemGroup>
+        <Reference Include="FsCheck">
+          <HintPath>..\..\packages\FsCheck\lib\portable-net45+netcore45\FsCheck.dll</HintPath>
+          <Private>True</Private>
+          <Paket>True</Paket>
+        </Reference>
+      </ItemGroup>
+    </When>
+    <When Condition="($(TargetFrameworkIdentifier) == '.NETStandard' And $(TargetFrameworkVersion) == 'v1.0') Or ($(TargetFrameworkIdentifier) == 'WindowsPhone' And ($(TargetFrameworkVersion) == 'v8.0' Or $(TargetFrameworkVersion) == 'v8.1')) Or ($(TargetFrameworkProfile) == 'Profile31') Or ($(TargetFrameworkProfile) == 'Profile49') Or ($(TargetFrameworkProfile) == 'Profile78')">
+      <ItemGroup>
+        <Reference Include="FsCheck">
+          <HintPath>..\..\packages\FsCheck\lib\portable-net45+netcore45+wp8\FsCheck.dll</HintPath>
+          <Private>True</Private>
+          <Paket>True</Paket>
+        </Reference>
+      </ItemGroup>
+    </When>
+    <When Condition="($(TargetFrameworkIdentifier) == 'WindowsPhoneApp') Or ($(TargetFrameworkProfile) == 'Profile32') Or ($(TargetFrameworkProfile) == 'Profile84') Or ($(TargetFrameworkProfile) == 'Profile111') Or ($(TargetFrameworkProfile) == 'Profile151') Or ($(TargetFrameworkProfile) == 'Profile157') Or ($(TargetFrameworkProfile) == 'Profile259')">
+      <ItemGroup>
+        <Reference Include="FsCheck">
+          <HintPath>..\..\packages\FsCheck\lib\portable-net45+netcore45+wpa81+wp8\FsCheck.dll</HintPath>
+          <Private>True</Private>
+          <Paket>True</Paket>
+        </Reference>
+      </ItemGroup>
+    </When>
+  </Choose>
+  <Choose>
+    <When Condition="$(TargetFrameworkIdentifier) == '.NETFramework' And ($(TargetFrameworkVersion) == 'v2.0' Or $(TargetFrameworkVersion) == 'v3.0' Or $(TargetFrameworkVersion) == 'v3.5')">
+      <ItemGroup>
+        <Reference Include="FSharp.Core">
+          <HintPath>..\..\packages\FSharp.Core\lib\net20\FSharp.Core.dll</HintPath>
+          <Private>True</Private>
+          <Paket>True</Paket>
+        </Reference>
+      </ItemGroup>
+    </When>
+    <When Condition="$(TargetFrameworkIdentifier) == '.NETFramework' And $(TargetFrameworkVersion) == 'v4.0'">
+      <ItemGroup>
+        <Reference Include="FSharp.Core">
+          <HintPath>..\..\packages\FSharp.Core\lib\net40\FSharp.Core.dll</HintPath>
+          <Private>True</Private>
+          <Paket>True</Paket>
+        </Reference>
+      </ItemGroup>
+    </When>
+    <When Condition="$(TargetFrameworkIdentifier) == '.NETFramework' And ($(TargetFrameworkVersion) == 'v4.5' Or $(TargetFrameworkVersion) == 'v4.5.1' Or $(TargetFrameworkVersion) == 'v4.5.2' Or $(TargetFrameworkVersion) == 'v4.5.3' Or $(TargetFrameworkVersion) == 'v4.6' Or $(TargetFrameworkVersion) == 'v4.6.1' Or $(TargetFrameworkVersion) == 'v4.6.2' Or $(TargetFrameworkVersion) == 'v4.6.3')">
+      <ItemGroup>
+        <Reference Include="FSharp.Core">
+          <HintPath>..\..\packages\FSharp.Core\lib\net45\FSharp.Core.dll</HintPath>
+          <Private>True</Private>
+          <Paket>True</Paket>
+        </Reference>
+      </ItemGroup>
+    </When>
+    <When Condition="($(TargetFrameworkIdentifier) == '.NETStandard' And $(TargetFrameworkVersion) == 'v1.6') Or ($(TargetFrameworkIdentifier) == '.NETCoreApp' And $(TargetFrameworkVersion) == 'v1.0')">
+      <ItemGroup>
+        <Reference Include="FSharp.Core">
+          <HintPath>..\..\packages\FSharp.Core\lib\netstandard1.6\FSharp.Core.dll</HintPath>
+          <Private>True</Private>
+          <Paket>True</Paket>
+        </Reference>
+      </ItemGroup>
+    </When>
+    <When Condition="($(TargetFrameworkIdentifier) == 'MonoAndroid') Or ($(TargetFrameworkIdentifier) == 'MonoTouch') Or ($(TargetFrameworkIdentifier) == 'Xamarin.iOS')">
+      <ItemGroup>
+        <Reference Include="FSharp.Core">
+          <HintPath>..\..\packages\FSharp.Core\lib\portable-net45+monoandroid10+monotouch10+xamarinios10\FSharp.Core.dll</HintPath>
+          <Private>True</Private>
+          <Paket>True</Paket>
+        </Reference>
+      </ItemGroup>
+    </When>
+    <When Condition="($(TargetFrameworkIdentifier) == '.NETCore') Or ($(TargetFrameworkIdentifier) == '.NETStandard' And ($(TargetFrameworkVersion) == 'v1.1' Or $(TargetFrameworkVersion) == 'v1.2' Or $(TargetFrameworkVersion) == 'v1.3' Or $(TargetFrameworkVersion) == 'v1.4' Or $(TargetFrameworkVersion) == 'v1.5')) Or ($(TargetFrameworkIdentifier) == 'Xamarin.Mac') Or ($(TargetFrameworkProfile) == 'Profile7') Or ($(TargetFrameworkProfile) == 'Profile44')">
+      <ItemGroup>
+        <Reference Include="FSharp.Core">
+          <HintPath>..\..\packages\FSharp.Core\lib\portable-net45+netcore45\FSharp.Core.dll</HintPath>
+          <Private>True</Private>
+          <Paket>True</Paket>
+        </Reference>
+      </ItemGroup>
+    </When>
+    <When Condition="($(TargetFrameworkIdentifier) == '.NETStandard' And $(TargetFrameworkVersion) == 'v1.0') Or ($(TargetFrameworkIdentifier) == 'WindowsPhone' And ($(TargetFrameworkVersion) == 'v8.0' Or $(TargetFrameworkVersion) == 'v8.1')) Or ($(TargetFrameworkProfile) == 'Profile31') Or ($(TargetFrameworkProfile) == 'Profile49') Or ($(TargetFrameworkProfile) == 'Profile78')">
+      <ItemGroup>
+        <Reference Include="FSharp.Core">
+          <HintPath>..\..\packages\FSharp.Core\lib\portable-net45+netcore45+wp8\FSharp.Core.dll</HintPath>
+          <Private>True</Private>
+          <Paket>True</Paket>
+        </Reference>
+      </ItemGroup>
+    </When>
+    <When Condition="($(TargetFrameworkIdentifier) == 'WindowsPhoneApp') Or ($(TargetFrameworkProfile) == 'Profile32') Or ($(TargetFrameworkProfile) == 'Profile84') Or ($(TargetFrameworkProfile) == 'Profile111') Or ($(TargetFrameworkProfile) == 'Profile151') Or ($(TargetFrameworkProfile) == 'Profile157') Or ($(TargetFrameworkProfile) == 'Profile259')">
+      <ItemGroup>
+        <Reference Include="FSharp.Core">
+          <HintPath>..\..\packages\FSharp.Core\lib\portable-net45+netcore45+wpa81+wp8\FSharp.Core.dll</HintPath>
+          <Private>True</Private>
+          <Paket>True</Paket>
+        </Reference>
+      </ItemGroup>
+    </When>
+    <When Condition="($(TargetFrameworkIdentifier) == 'Silverlight' And $(TargetFrameworkVersion) == 'v5.0') Or ($(TargetFrameworkProfile) == 'Profile24') Or ($(TargetFrameworkProfile) == 'Profile47')">
+      <ItemGroup>
+        <Reference Include="FSharp.Core">
+          <HintPath>..\..\packages\FSharp.Core\lib\portable-net45+sl5+netcore45\FSharp.Core.dll</HintPath>
+          <Private>True</Private>
+          <Paket>True</Paket>
+        </Reference>
+      </ItemGroup>
+    </When>
+  </Choose>
+  <Choose>
+    <When Condition="$(TargetFrameworkIdentifier) == '.NETFramework' And $(TargetFrameworkVersion) == 'v4.6.3'">
+      <ItemGroup>
+        <Reference Include="Microsoft.Win32.Primitives">
+          <HintPath>..\..\packages\Microsoft.Win32.Primitives\lib\net46\Microsoft.Win32.Primitives.dll</HintPath>
+          <Private>True</Private>
+          <Paket>True</Paket>
+        </Reference>
+      </ItemGroup>
+    </When>
+    <When Condition="$(TargetFrameworkIdentifier) == '.NETStandard' And $(TargetFrameworkVersion) == 'v1.6'">
+      <ItemGroup>
+        <Reference Include="Microsoft.Win32.Primitives">
+          <HintPath>..\..\packages\Microsoft.Win32.Primitives\ref\netstandard1.3\Microsoft.Win32.Primitives.dll</HintPath>
+          <Private>False</Private>
+          <Paket>True</Paket>
+        </Reference>
+      </ItemGroup>
+    </When>
+  </Choose>
+  <Choose>
+    <When Condition="$(TargetFrameworkIdentifier) == 'MonoAndroid'">
+      <ItemGroup>
+        <Reference Include="nunit.framework">
+          <HintPath>..\..\packages\NUnit\lib\MonoAndroid\nunit.framework.dll</HintPath>
+          <Private>True</Private>
+          <Paket>True</Paket>
+        </Reference>
+      </ItemGroup>
+    </When>
+    <When Condition="$(TargetFrameworkIdentifier) == '.NETFramework' And ($(TargetFrameworkVersion) == 'v2.0' Or $(TargetFrameworkVersion) == 'v3.0')">
+      <ItemGroup>
+        <Reference Include="NUnit.System.Linq">
+          <HintPath>..\..\packages\NUnit\lib\net20\NUnit.System.Linq.dll</HintPath>
+          <Private>True</Private>
+          <Paket>True</Paket>
+        </Reference>
+        <Reference Include="nunit.framework">
+          <HintPath>..\..\packages\NUnit\lib\net20\nunit.framework.dll</HintPath>
+          <Private>True</Private>
+          <Paket>True</Paket>
+        </Reference>
+      </ItemGroup>
+    </When>
+    <When Condition="$(TargetFrameworkIdentifier) == '.NETFramework' And $(TargetFrameworkVersion) == 'v3.5'">
+      <ItemGroup>
+        <Reference Include="nunit.framework">
+          <HintPath>..\..\packages\NUnit\lib\net35\nunit.framework.dll</HintPath>
+          <Private>True</Private>
+          <Paket>True</Paket>
+        </Reference>
+      </ItemGroup>
+    </When>
+    <When Condition="$(TargetFrameworkIdentifier) == '.NETFramework' And $(TargetFrameworkVersion) == 'v4.0'">
+      <ItemGroup>
+        <Reference Include="nunit.framework">
+          <HintPath>..\..\packages\NUnit\lib\net40\nunit.framework.dll</HintPath>
+          <Private>True</Private>
+          <Paket>True</Paket>
+        </Reference>
+      </ItemGroup>
+    </When>
+    <When Condition="$(TargetFrameworkIdentifier) == '.NETFramework' And ($(TargetFrameworkVersion) == 'v4.5' Or $(TargetFrameworkVersion) == 'v4.5.1' Or $(TargetFrameworkVersion) == 'v4.5.2' Or $(TargetFrameworkVersion) == 'v4.5.3' Or $(TargetFrameworkVersion) == 'v4.6' Or $(TargetFrameworkVersion) == 'v4.6.1' Or $(TargetFrameworkVersion) == 'v4.6.2' Or $(TargetFrameworkVersion) == 'v4.6.3')">
+      <ItemGroup>
+        <Reference Include="nunit.framework">
+          <HintPath>..\..\packages\NUnit\lib\net45\nunit.framework.dll</HintPath>
+          <Private>True</Private>
+          <Paket>True</Paket>
+        </Reference>
+      </ItemGroup>
+    </When>
+    <When Condition="($(TargetFrameworkIdentifier) == '.NETStandard' And $(TargetFrameworkVersion) == 'v1.6') Or ($(TargetFrameworkIdentifier) == '.NETCoreApp' And $(TargetFrameworkVersion) == 'v1.0')">
+      <ItemGroup>
+        <Reference Include="nunit.framework">
+          <HintPath>..\..\packages\NUnit\lib\netstandard1.6\nunit.framework.dll</HintPath>
+          <Private>True</Private>
+          <Paket>True</Paket>
+        </Reference>
+      </ItemGroup>
+    </When>
+    <When Condition="($(TargetFrameworkIdentifier) == 'WindowsPhoneApp') Or ($(TargetFrameworkIdentifier) == '.NETCore') Or ($(TargetFrameworkIdentifier) == '.NETStandard' And ($(TargetFrameworkVersion) == 'v1.0' Or $(TargetFrameworkVersion) == 'v1.1' Or $(TargetFrameworkVersion) == 'v1.2' Or $(TargetFrameworkVersion) == 'v1.3' Or $(TargetFrameworkVersion) == 'v1.4' Or $(TargetFrameworkVersion) == 'v1.5')) Or ($(TargetFrameworkIdentifier) == 'WindowsPhone' And ($(TargetFrameworkVersion) == 'v8.0' Or $(TargetFrameworkVersion) == 'v8.1')) Or ($(TargetFrameworkIdentifier) == 'MonoTouch') Or ($(TargetFrameworkIdentifier) == 'Xamarin.Mac') Or ($(TargetFrameworkProfile) == 'Profile7') Or ($(TargetFrameworkProfile) == 'Profile31') Or ($(TargetFrameworkProfile) == 'Profile32') Or ($(TargetFrameworkProfile) == 'Profile44') Or ($(TargetFrameworkProfile) == 'Profile49') Or ($(TargetFrameworkProfile) == 'Profile78') Or ($(TargetFrameworkProfile) == 'Profile84') Or ($(TargetFrameworkProfile) == 'Profile111') Or ($(TargetFrameworkProfile) == 'Profile151') Or ($(TargetFrameworkProfile) == 'Profile157') Or ($(TargetFrameworkProfile) == 'Profile259')">
+      <ItemGroup>
+        <Reference Include="nunit.framework">
+          <HintPath>..\..\packages\NUnit\lib\portable-net45+win8+wp8+wpa81\nunit.framework.dll</HintPath>
+          <Private>True</Private>
+          <Paket>True</Paket>
+        </Reference>
+      </ItemGroup>
+    </When>
+    <When Condition="$(TargetFrameworkIdentifier) == 'Xamarin.iOS'">
+      <ItemGroup>
+        <Reference Include="nunit.framework">
+          <HintPath>..\..\packages\NUnit\lib\Xamarin.iOS10\nunit.framework.dll</HintPath>
+          <Private>True</Private>
+          <Paket>True</Paket>
+        </Reference>
+      </ItemGroup>
+    </When>
+  </Choose>
+  <Choose>
+    <When Condition="$(TargetFrameworkIdentifier) == '.NETFramework' And $(TargetFrameworkVersion) == 'v4.6.3'">
+      <ItemGroup>
+        <Reference Include="System.AppContext">
+          <HintPath>..\..\packages\System.AppContext\lib\net463\System.AppContext.dll</HintPath>
+          <Private>True</Private>
+          <Paket>True</Paket>
+        </Reference>
+      </ItemGroup>
+    </When>
+    <When Condition="$(TargetFrameworkIdentifier) == '.NETStandard' And $(TargetFrameworkVersion) == 'v1.6'">
+      <ItemGroup>
+        <Reference Include="System.AppContext">
+          <HintPath>..\..\packages\System.AppContext\lib\netstandard1.6\System.AppContext.dll</HintPath>
+          <Private>True</Private>
+          <Paket>True</Paket>
+        </Reference>
+      </ItemGroup>
+    </When>
+  </Choose>
+  <Choose>
+    <When Condition="($(TargetFrameworkIdentifier) == '.NETStandard' And $(TargetFrameworkVersion) == 'v1.6') Or ($(TargetFrameworkIdentifier) == '.NETFramework' And $(TargetFrameworkVersion) == 'v4.6.3')">
+      <ItemGroup>
+        <Reference Include="System.Buffers">
+          <HintPath>..\..\packages\System.Buffers\lib\netstandard1.1\System.Buffers.dll</HintPath>
+          <Private>True</Private>
+          <Paket>True</Paket>
+        </Reference>
+      </ItemGroup>
+    </When>
+  </Choose>
+  <Choose>
+    <When Condition="$(TargetFrameworkIdentifier) == '.NETStandard' And ($(TargetFrameworkVersion) == 'v1.0' Or $(TargetFrameworkVersion) == 'v1.1' Or $(TargetFrameworkVersion) == 'v1.2')">
+      <ItemGroup>
+        <Reference Include="System.Collections">
+          <HintPath>..\..\packages\System.Collections\ref\netstandard1.0\System.Collections.dll</HintPath>
+          <Private>False</Private>
+          <Paket>True</Paket>
+        </Reference>
+      </ItemGroup>
+    </When>
+    <When Condition="$(TargetFrameworkIdentifier) == '.NETStandard' And ($(TargetFrameworkVersion) == 'v1.3' Or $(TargetFrameworkVersion) == 'v1.4' Or $(TargetFrameworkVersion) == 'v1.5' Or $(TargetFrameworkVersion) == 'v1.6')">
+      <ItemGroup>
+        <Reference Include="System.Collections">
+          <HintPath>..\..\packages\System.Collections\ref\netstandard1.3\System.Collections.dll</HintPath>
+          <Private>False</Private>
+          <Paket>True</Paket>
+        </Reference>
+      </ItemGroup>
+    </When>
+  </Choose>
+  <Choose>
+    <When Condition="$(TargetFrameworkIdentifier) == '.NETStandard' And $(TargetFrameworkVersion) == 'v1.6'">
+      <ItemGroup>
+        <Reference Include="System.Collections.Concurrent">
+          <HintPath>..\..\packages\System.Collections.Concurrent\lib\netstandard1.3\System.Collections.Concurrent.dll</HintPath>
+          <Private>True</Private>
+          <Paket>True</Paket>
+        </Reference>
+      </ItemGroup>
+    </When>
+  </Choose>
+  <Choose>
+    <When Condition="$(TargetFrameworkIdentifier) == '.NETFramework' And $(TargetFrameworkVersion) == 'v4.6.3'">
+      <ItemGroup>
+        <Reference Include="System.Console">
+          <HintPath>..\..\packages\System.Console\lib\net46\System.Console.dll</HintPath>
+          <Private>True</Private>
+          <Paket>True</Paket>
+        </Reference>
+      </ItemGroup>
+    </When>
+    <When Condition="$(TargetFrameworkIdentifier) == '.NETStandard' And $(TargetFrameworkVersion) == 'v1.6'">
+      <ItemGroup>
+        <Reference Include="System.Console">
+          <HintPath>..\..\packages\System.Console\ref\netstandard1.3\System.Console.dll</HintPath>
+          <Private>False</Private>
+          <Paket>True</Paket>
+        </Reference>
+      </ItemGroup>
+    </When>
+  </Choose>
+  <Choose>
+    <When Condition="$(TargetFrameworkIdentifier) == '.NETFramework' And $(TargetFrameworkVersion) == 'v4.6.3'">
+      <ItemGroup>
+        <Reference Include="System.Diagnostics.DiagnosticSource">
+          <HintPath>..\..\packages\System.Diagnostics.DiagnosticSource\lib\net46\System.Diagnostics.DiagnosticSource.dll</HintPath>
+          <Private>True</Private>
+          <Paket>True</Paket>
+        </Reference>
+      </ItemGroup>
+    </When>
+    <When Condition="$(TargetFrameworkIdentifier) == '.NETStandard' And $(TargetFrameworkVersion) == 'v1.6'">
+      <ItemGroup>
+        <Reference Include="System.Diagnostics.DiagnosticSource">
+          <HintPath>..\..\packages\System.Diagnostics.DiagnosticSource\lib\netstandard1.3\System.Diagnostics.DiagnosticSource.dll</HintPath>
+          <Private>True</Private>
+          <Paket>True</Paket>
+        </Reference>
+      </ItemGroup>
+    </When>
+  </Choose>
+  <Choose>
+    <When Condition="$(TargetFrameworkIdentifier) == '.NETFramework' And $(TargetFrameworkVersion) == 'v4.6.3'">
+      <ItemGroup>
+        <Reference Include="System.Diagnostics.Tracing">
+          <HintPath>..\..\packages\System.Diagnostics.Tracing\lib\net462\System.Diagnostics.Tracing.dll</HintPath>
+          <Private>True</Private>
+          <Paket>True</Paket>
+        </Reference>
+      </ItemGroup>
+    </When>
+  </Choose>
+  <Choose>
+    <When Condition="$(TargetFrameworkIdentifier) == '.NETStandard' And ($(TargetFrameworkVersion) == 'v1.0' Or $(TargetFrameworkVersion) == 'v1.1' Or $(TargetFrameworkVersion) == 'v1.2')">
+      <ItemGroup>
+        <Reference Include="System.Globalization">
+          <HintPath>..\..\packages\System.Globalization\ref\netstandard1.0\System.Globalization.dll</HintPath>
+          <Private>False</Private>
+          <Paket>True</Paket>
+        </Reference>
+      </ItemGroup>
+    </When>
+    <When Condition="$(TargetFrameworkIdentifier) == '.NETStandard' And ($(TargetFrameworkVersion) == 'v1.3' Or $(TargetFrameworkVersion) == 'v1.4' Or $(TargetFrameworkVersion) == 'v1.5' Or $(TargetFrameworkVersion) == 'v1.6')">
+      <ItemGroup>
+        <Reference Include="System.Globalization">
+          <HintPath>..\..\packages\System.Globalization\ref\netstandard1.3\System.Globalization.dll</HintPath>
+          <Private>False</Private>
+          <Paket>True</Paket>
+        </Reference>
+      </ItemGroup>
+    </When>
+  </Choose>
+  <Choose>
+    <When Condition="$(TargetFrameworkIdentifier) == '.NETFramework' And $(TargetFrameworkVersion) == 'v4.6.3'">
+      <ItemGroup>
+        <Reference Include="System.Globalization.Calendars">
+          <HintPath>..\..\packages\System.Globalization.Calendars\lib\net46\System.Globalization.Calendars.dll</HintPath>
+          <Private>True</Private>
+          <Paket>True</Paket>
+        </Reference>
+      </ItemGroup>
+    </When>
+    <When Condition="$(TargetFrameworkIdentifier) == '.NETStandard' And $(TargetFrameworkVersion) == 'v1.6'">
+      <ItemGroup>
+        <Reference Include="System.Globalization.Calendars">
+          <HintPath>..\..\packages\System.Globalization.Calendars\ref\netstandard1.3\System.Globalization.Calendars.dll</HintPath>
+          <Private>False</Private>
+          <Paket>True</Paket>
+        </Reference>
+      </ItemGroup>
+    </When>
+  </Choose>
+  <Choose>
+    <When Condition="$(TargetFrameworkIdentifier) == '.NETFramework' And $(TargetFrameworkVersion) == 'v4.6.3'">
+      <ItemGroup>
+        <Reference Include="System.Globalization.Extensions">
+          <HintPath>..\..\packages\System.Globalization.Extensions\lib\net46\System.Globalization.Extensions.dll</HintPath>
+          <Private>True</Private>
+          <Paket>True</Paket>
+        </Reference>
+      </ItemGroup>
+    </When>
+    <When Condition="$(TargetFrameworkIdentifier) == '.NETStandard' And $(TargetFrameworkVersion) == 'v1.6'">
+      <ItemGroup>
+        <Reference Include="System.Globalization.Extensions">
+          <HintPath>..\..\packages\System.Globalization.Extensions\ref\netstandard1.3\System.Globalization.Extensions.dll</HintPath>
+          <Private>False</Private>
+          <Paket>True</Paket>
+        </Reference>
+      </ItemGroup>
+    </When>
+  </Choose>
+  <Choose>
+    <When Condition="$(TargetFrameworkIdentifier) == '.NETFramework' And ($(TargetFrameworkVersion) == 'v4.6.2' Or $(TargetFrameworkVersion) == 'v4.6.3')">
+      <ItemGroup>
+        <Reference Include="System.IO">
+          <HintPath>..\..\packages\System.IO\lib\net462\System.IO.dll</HintPath>
+          <Private>True</Private>
+          <Paket>True</Paket>
+        </Reference>
+      </ItemGroup>
+    </When>
+    <When Condition="($(TargetFrameworkIdentifier) == '.NETStandard' And $(TargetFrameworkVersion) == 'v1.0') Or ($(TargetFrameworkIdentifier) == 'WindowsPhone' And $(TargetFrameworkVersion) == 'v8.1')">
+      <ItemGroup>
+        <Reference Include="System.IO">
+          <HintPath>..\..\packages\System.IO\ref\netstandard1.0\System.IO.dll</HintPath>
+          <Private>False</Private>
+          <Paket>True</Paket>
+        </Reference>
+      </ItemGroup>
+    </When>
+    <When Condition="$(TargetFrameworkIdentifier) == '.NETStandard' And $(TargetFrameworkVersion) == 'v1.3'">
+      <ItemGroup>
+        <Reference Include="System.IO">
+          <HintPath>..\..\packages\System.IO\ref\netstandard1.3\System.IO.dll</HintPath>
+          <Private>False</Private>
+          <Paket>True</Paket>
+        </Reference>
+      </ItemGroup>
+    </When>
+    <When Condition="$(TargetFrameworkIdentifier) == '.NETStandard' And ($(TargetFrameworkVersion) == 'v1.5' Or $(TargetFrameworkVersion) == 'v1.6')">
+      <ItemGroup>
+        <Reference Include="System.IO">
+          <HintPath>..\..\packages\System.IO\ref\netstandard1.5\System.IO.dll</HintPath>
+          <Private>False</Private>
+          <Paket>True</Paket>
+        </Reference>
+      </ItemGroup>
+    </When>
+  </Choose>
+  <Choose>
+    <When Condition="$(TargetFrameworkIdentifier) == '.NETFramework' And $(TargetFrameworkVersion) == 'v4.6.3'">
+      <ItemGroup>
+        <Reference Include="System.IO.Compression">
+          <HintPath>..\..\packages\System.IO.Compression\lib\net46\System.IO.Compression.dll</HintPath>
+          <Private>True</Private>
+          <Paket>True</Paket>
+        </Reference>
+      </ItemGroup>
+    </When>
+  </Choose>
+  <Choose>
+    <When Condition="$(TargetFrameworkIdentifier) == '.NETFramework' And $(TargetFrameworkVersion) == 'v4.6.3'">
+      <ItemGroup>
+        <Reference Include="System.IO.Compression.FileSystem">
+          <Paket>True</Paket>
+        </Reference>
+        <Reference Include="System.IO.Compression.ZipFile">
+          <HintPath>..\..\packages\System.IO.Compression.ZipFile\lib\net46\System.IO.Compression.ZipFile.dll</HintPath>
+          <Private>True</Private>
+          <Paket>True</Paket>
+        </Reference>
+      </ItemGroup>
+    </When>
+    <When Condition="$(TargetFrameworkIdentifier) == '.NETStandard' And $(TargetFrameworkVersion) == 'v1.6'">
+      <ItemGroup>
+        <Reference Include="System.IO.Compression.ZipFile">
+          <HintPath>..\..\packages\System.IO.Compression.ZipFile\lib\netstandard1.3\System.IO.Compression.ZipFile.dll</HintPath>
+          <Private>True</Private>
+          <Paket>True</Paket>
+        </Reference>
+      </ItemGroup>
+    </When>
+  </Choose>
+  <Choose>
+    <When Condition="$(TargetFrameworkIdentifier) == '.NETFramework' And $(TargetFrameworkVersion) == 'v4.6.3'">
+      <ItemGroup>
+        <Reference Include="System.IO.FileSystem">
+          <HintPath>..\..\packages\System.IO.FileSystem\lib\net46\System.IO.FileSystem.dll</HintPath>
+          <Private>True</Private>
+          <Paket>True</Paket>
+        </Reference>
+      </ItemGroup>
+    </When>
+    <When Condition="$(TargetFrameworkIdentifier) == '.NETStandard' And $(TargetFrameworkVersion) == 'v1.6'">
+      <ItemGroup>
+        <Reference Include="System.IO.FileSystem">
+          <HintPath>..\..\packages\System.IO.FileSystem\ref\netstandard1.3\System.IO.FileSystem.dll</HintPath>
+          <Private>False</Private>
+          <Paket>True</Paket>
+        </Reference>
+      </ItemGroup>
+    </When>
+  </Choose>
+  <Choose>
+    <When Condition="$(TargetFrameworkIdentifier) == '.NETFramework' And $(TargetFrameworkVersion) == 'v4.6.3'">
+      <ItemGroup>
+        <Reference Include="System.IO.FileSystem.Primitives">
+          <HintPath>..\..\packages\System.IO.FileSystem.Primitives\lib\net46\System.IO.FileSystem.Primitives.dll</HintPath>
+          <Private>True</Private>
+          <Paket>True</Paket>
+        </Reference>
+      </ItemGroup>
+    </When>
+    <When Condition="$(TargetFrameworkIdentifier) == '.NETStandard' And $(TargetFrameworkVersion) == 'v1.6'">
+      <ItemGroup>
+        <Reference Include="System.IO.FileSystem.Primitives">
+          <HintPath>..\..\packages\System.IO.FileSystem.Primitives\lib\netstandard1.3\System.IO.FileSystem.Primitives.dll</HintPath>
+          <Private>True</Private>
+          <Paket>True</Paket>
+        </Reference>
+      </ItemGroup>
+    </When>
+  </Choose>
+  <Choose>
+    <When Condition="$(TargetFrameworkIdentifier) == '.NETFramework' And $(TargetFrameworkVersion) == 'v4.6.3'">
+      <ItemGroup>
+        <Reference Include="System.Linq">
+          <HintPath>..\..\packages\System.Linq\lib\net463\System.Linq.dll</HintPath>
+          <Private>True</Private>
+          <Paket>True</Paket>
+        </Reference>
+      </ItemGroup>
+    </When>
+    <When Condition="$(TargetFrameworkIdentifier) == '.NETStandard' And $(TargetFrameworkVersion) == 'v1.6'">
+      <ItemGroup>
+        <Reference Include="System.Linq">
+          <HintPath>..\..\packages\System.Linq\lib\netstandard1.6\System.Linq.dll</HintPath>
+          <Private>True</Private>
+          <Paket>True</Paket>
+        </Reference>
+      </ItemGroup>
+    </When>
+  </Choose>
+  <Choose>
+    <When Condition="$(TargetFrameworkIdentifier) == '.NETFramework' And $(TargetFrameworkVersion) == 'v4.6.3'">
+      <ItemGroup>
+        <Reference Include="System.Linq.Expressions">
+          <HintPath>..\..\packages\System.Linq.Expressions\lib\net463\System.Linq.Expressions.dll</HintPath>
+          <Private>True</Private>
+          <Paket>True</Paket>
+        </Reference>
+      </ItemGroup>
+    </When>
+    <When Condition="$(TargetFrameworkIdentifier) == '.NETStandard' And $(TargetFrameworkVersion) == 'v1.6'">
+      <ItemGroup>
+        <Reference Include="System.Linq.Expressions">
+          <HintPath>..\..\packages\System.Linq.Expressions\lib\netstandard1.6\System.Linq.Expressions.dll</HintPath>
+          <Private>True</Private>
+          <Paket>True</Paket>
+        </Reference>
+      </ItemGroup>
+    </When>
+  </Choose>
+  <Choose>
+    <When Condition="$(TargetFrameworkIdentifier) == '.NETStandard' And $(TargetFrameworkVersion) == 'v1.6'">
+      <ItemGroup>
+        <Reference Include="System.Linq.Queryable">
+          <HintPath>..\..\packages\System.Linq.Queryable\lib\netstandard1.3\System.Linq.Queryable.dll</HintPath>
+          <Private>True</Private>
+          <Paket>True</Paket>
+        </Reference>
+      </ItemGroup>
+    </When>
+  </Choose>
+  <Choose>
+    <When Condition="$(TargetFrameworkIdentifier) == '.NETFramework' And $(TargetFrameworkVersion) == 'v4.6.3'">
+      <ItemGroup>
+        <Reference Include="System.Net.Http">
+          <HintPath>..\..\packages\System.Net.Http\lib\net46\System.Net.Http.dll</HintPath>
+          <Private>True</Private>
+          <Paket>True</Paket>
+        </Reference>
+      </ItemGroup>
+    </When>
+  </Choose>
+  <Choose>
+    <When Condition="$(TargetFrameworkIdentifier) == '.NETFramework' And $(TargetFrameworkVersion) == 'v4.6.3'">
+      <ItemGroup>
+        <Reference Include="System.Net.Sockets">
+          <HintPath>..\..\packages\System.Net.Sockets\lib\net46\System.Net.Sockets.dll</HintPath>
+          <Private>True</Private>
+          <Paket>True</Paket>
+        </Reference>
+      </ItemGroup>
+    </When>
+    <When Condition="$(TargetFrameworkIdentifier) == '.NETStandard' And $(TargetFrameworkVersion) == 'v1.6'">
+      <ItemGroup>
+        <Reference Include="System.Net.Sockets">
+          <HintPath>..\..\packages\System.Net.Sockets\ref\netstandard1.3\System.Net.Sockets.dll</HintPath>
+          <Private>False</Private>
+          <Paket>True</Paket>
+        </Reference>
+      </ItemGroup>
+    </When>
+  </Choose>
+  <Choose>
+    <When Condition="$(TargetFrameworkIdentifier) == '.NETStandard' And $(TargetFrameworkVersion) == 'v1.6'">
+      <ItemGroup>
+        <Reference Include="System.Net.WebHeaderCollection">
+          <HintPath>..\..\packages\System.Net.WebHeaderCollection\lib\netstandard1.3\System.Net.WebHeaderCollection.dll</HintPath>
+          <Private>True</Private>
+          <Paket>True</Paket>
+        </Reference>
+      </ItemGroup>
+    </When>
+  </Choose>
+  <Choose>
+    <When Condition="$(TargetFrameworkIdentifier) == '.NETStandard' And $(TargetFrameworkVersion) == 'v1.6'">
+      <ItemGroup>
+        <Reference Include="System.ObjectModel">
+          <HintPath>..\..\packages\System.ObjectModel\lib\netstandard1.3\System.ObjectModel.dll</HintPath>
+          <Private>True</Private>
+          <Paket>True</Paket>
+        </Reference>
+      </ItemGroup>
+    </When>
+  </Choose>
+  <Choose>
+    <When Condition="$(TargetFrameworkIdentifier) == '.NETFramework' And ($(TargetFrameworkVersion) == 'v4.6.2' Or $(TargetFrameworkVersion) == 'v4.6.3')">
+      <ItemGroup>
+        <Reference Include="System.Reflection">
+          <HintPath>..\..\packages\System.Reflection\lib\net462\System.Reflection.dll</HintPath>
+          <Private>True</Private>
+          <Paket>True</Paket>
+        </Reference>
+      </ItemGroup>
+    </When>
+    <When Condition="$(TargetFrameworkIdentifier) == '.NETStandard' And ($(TargetFrameworkVersion) == 'v1.0' Or $(TargetFrameworkVersion) == 'v1.1' Or $(TargetFrameworkVersion) == 'v1.2')">
+      <ItemGroup>
+        <Reference Include="System.Reflection">
+          <HintPath>..\..\packages\System.Reflection\ref\netstandard1.0\System.Reflection.dll</HintPath>
+          <Private>False</Private>
+          <Paket>True</Paket>
+        </Reference>
+      </ItemGroup>
+    </When>
+    <When Condition="$(TargetFrameworkIdentifier) == '.NETStandard' And ($(TargetFrameworkVersion) == 'v1.3' Or $(TargetFrameworkVersion) == 'v1.4')">
+      <ItemGroup>
+        <Reference Include="System.Reflection">
+          <HintPath>..\..\packages\System.Reflection\ref\netstandard1.3\System.Reflection.dll</HintPath>
+          <Private>False</Private>
+          <Paket>True</Paket>
+        </Reference>
+      </ItemGroup>
+    </When>
+    <When Condition="$(TargetFrameworkIdentifier) == '.NETStandard' And ($(TargetFrameworkVersion) == 'v1.5' Or $(TargetFrameworkVersion) == 'v1.6')">
+      <ItemGroup>
+        <Reference Include="System.Reflection">
+          <HintPath>..\..\packages\System.Reflection\ref\netstandard1.5\System.Reflection.dll</HintPath>
+          <Private>False</Private>
+          <Paket>True</Paket>
+        </Reference>
+      </ItemGroup>
+    </When>
+  </Choose>
+  <Choose>
+    <When Condition="$(TargetFrameworkIdentifier) == '.NETStandard' And $(TargetFrameworkVersion) == 'v1.6'">
+      <ItemGroup>
+        <Reference Include="System.Reflection.Emit">
+          <HintPath>..\..\packages\System.Reflection.Emit\lib\netstandard1.3\System.Reflection.Emit.dll</HintPath>
+          <Private>True</Private>
+          <Paket>True</Paket>
+        </Reference>
+      </ItemGroup>
+    </When>
+  </Choose>
+  <Choose>
+    <When Condition="$(TargetFrameworkIdentifier) == '.NETStandard' And $(TargetFrameworkVersion) == 'v1.6'">
+      <ItemGroup>
+        <Reference Include="System.Reflection.Emit.ILGeneration">
+          <HintPath>..\..\packages\System.Reflection.Emit.ILGeneration\lib\netstandard1.3\System.Reflection.Emit.ILGeneration.dll</HintPath>
+          <Private>True</Private>
+          <Paket>True</Paket>
+        </Reference>
+      </ItemGroup>
+    </When>
+  </Choose>
+  <Choose>
+    <When Condition="$(TargetFrameworkIdentifier) == '.NETStandard' And $(TargetFrameworkVersion) == 'v1.6'">
+      <ItemGroup>
+        <Reference Include="System.Reflection.Emit.Lightweight">
+          <HintPath>..\..\packages\System.Reflection.Emit.Lightweight\lib\netstandard1.3\System.Reflection.Emit.Lightweight.dll</HintPath>
+          <Private>True</Private>
+          <Paket>True</Paket>
+        </Reference>
+      </ItemGroup>
+    </When>
+  </Choose>
+  <Choose>
+    <When Condition="($(TargetFrameworkIdentifier) == '.NETStandard' And ($(TargetFrameworkVersion) == 'v1.0' Or $(TargetFrameworkVersion) == 'v1.1' Or $(TargetFrameworkVersion) == 'v1.2' Or $(TargetFrameworkVersion) == 'v1.3' Or $(TargetFrameworkVersion) == 'v1.4' Or $(TargetFrameworkVersion) == 'v1.5' Or $(TargetFrameworkVersion) == 'v1.6')) Or ($(TargetFrameworkIdentifier) == '.NETCoreApp' And $(TargetFrameworkVersion) == 'v1.0') Or ($(TargetFrameworkIdentifier) == 'WindowsPhone' And $(TargetFrameworkVersion) == 'v8.1') Or ($(TargetFrameworkProfile) == 'Profile49') Or ($(TargetFrameworkProfile) == 'Profile84')">
+      <ItemGroup>
+        <Reference Include="System.Reflection.Extensions">
+          <HintPath>..\..\packages\System.Reflection.Extensions\ref\netstandard1.0\System.Reflection.Extensions.dll</HintPath>
+          <Private>False</Private>
+          <Paket>True</Paket>
+        </Reference>
+      </ItemGroup>
+    </When>
+  </Choose>
+  <Choose>
+    <When Condition="($(TargetFrameworkIdentifier) == '.NETStandard' And ($(TargetFrameworkVersion) == 'v1.0' Or $(TargetFrameworkVersion) == 'v1.3' Or $(TargetFrameworkVersion) == 'v1.5' Or $(TargetFrameworkVersion) == 'v1.6')) Or ($(TargetFrameworkIdentifier) == 'WindowsPhone' And $(TargetFrameworkVersion) == 'v8.1')">
+      <ItemGroup>
+        <Reference Include="System.Reflection.Primitives">
+          <HintPath>..\..\packages\System.Reflection.Primitives\ref\netstandard1.0\System.Reflection.Primitives.dll</HintPath>
+          <Private>False</Private>
+          <Paket>True</Paket>
+        </Reference>
+      </ItemGroup>
+    </When>
+  </Choose>
+  <Choose>
+    <When Condition="$(TargetFrameworkIdentifier) == '.NETFramework' And ($(TargetFrameworkVersion) == 'v4.6' Or $(TargetFrameworkVersion) == 'v4.6.1')">
+      <ItemGroup>
+        <Reference Include="System.Reflection.TypeExtensions">
+          <HintPath>..\..\packages\System.Reflection.TypeExtensions\lib\net46\System.Reflection.TypeExtensions.dll</HintPath>
+          <Private>True</Private>
+          <Paket>True</Paket>
+        </Reference>
+      </ItemGroup>
+    </When>
+    <When Condition="$(TargetFrameworkIdentifier) == '.NETFramework' And ($(TargetFrameworkVersion) == 'v4.6.2' Or $(TargetFrameworkVersion) == 'v4.6.3')">
+      <ItemGroup>
+        <Reference Include="System.Reflection.TypeExtensions">
+          <HintPath>..\..\packages\System.Reflection.TypeExtensions\lib\net462\System.Reflection.TypeExtensions.dll</HintPath>
+          <Private>True</Private>
+          <Paket>True</Paket>
+        </Reference>
+      </ItemGroup>
+    </When>
+    <When Condition="$(TargetFrameworkIdentifier) == '.NETStandard' And ($(TargetFrameworkVersion) == 'v1.3' Or $(TargetFrameworkVersion) == 'v1.4')">
+      <ItemGroup>
+        <Reference Include="System.Reflection.TypeExtensions">
+          <HintPath>..\..\packages\System.Reflection.TypeExtensions\ref\netstandard1.3\System.Reflection.TypeExtensions.dll</HintPath>
+          <Private>False</Private>
+          <Paket>True</Paket>
+        </Reference>
+      </ItemGroup>
+    </When>
+    <When Condition="($(TargetFrameworkIdentifier) == '.NETStandard' And ($(TargetFrameworkVersion) == 'v1.5' Or $(TargetFrameworkVersion) == 'v1.6')) Or ($(TargetFrameworkIdentifier) == '.NETCoreApp' And $(TargetFrameworkVersion) == 'v1.0')">
+      <ItemGroup>
+        <Reference Include="System.Reflection.TypeExtensions">
+          <HintPath>..\..\packages\System.Reflection.TypeExtensions\lib\netstandard1.5\System.Reflection.TypeExtensions.dll</HintPath>
+          <Private>True</Private>
+          <Paket>True</Paket>
+        </Reference>
+      </ItemGroup>
+    </When>
+  </Choose>
+  <Choose>
+    <When Condition="$(TargetFrameworkIdentifier) == '.NETFramework' And ($(TargetFrameworkVersion) == 'v4.5' Or $(TargetFrameworkVersion) == 'v4.5.1' Or $(TargetFrameworkVersion) == 'v4.5.2' Or $(TargetFrameworkVersion) == 'v4.5.3' Or $(TargetFrameworkVersion) == 'v4.6' Or $(TargetFrameworkVersion) == 'v4.6.1')">
+      <ItemGroup>
+        <Reference Include="System.ComponentModel.Composition">
+          <Paket>True</Paket>
+        </Reference>
+      </ItemGroup>
+    </When>
+    <When Condition="$(TargetFrameworkIdentifier) == '.NETFramework' And ($(TargetFrameworkVersion) == 'v4.6.2' Or $(TargetFrameworkVersion) == 'v4.6.3')">
+      <ItemGroup>
+        <Reference Include="System.ComponentModel.Composition">
+          <Paket>True</Paket>
+        </Reference>
+        <Reference Include="System.Runtime">
+          <HintPath>..\..\packages\System.Runtime\lib\net462\System.Runtime.dll</HintPath>
+          <Private>True</Private>
+          <Paket>True</Paket>
+        </Reference>
+      </ItemGroup>
+    </When>
+    <When Condition="$(TargetFrameworkIdentifier) == '.NETStandard' And ($(TargetFrameworkVersion) == 'v1.0' Or $(TargetFrameworkVersion) == 'v1.1')">
+      <ItemGroup>
+        <Reference Include="System.Runtime">
+          <HintPath>..\..\packages\System.Runtime\ref\netstandard1.0\System.Runtime.dll</HintPath>
+          <Private>False</Private>
+          <Paket>True</Paket>
+        </Reference>
+      </ItemGroup>
+    </When>
+    <When Condition="$(TargetFrameworkIdentifier) == '.NETStandard' And $(TargetFrameworkVersion) == 'v1.2'">
+      <ItemGroup>
+        <Reference Include="System.Runtime">
+          <HintPath>..\..\packages\System.Runtime\ref\netstandard1.2\System.Runtime.dll</HintPath>
+          <Private>False</Private>
+          <Paket>True</Paket>
+        </Reference>
+      </ItemGroup>
+    </When>
+    <When Condition="$(TargetFrameworkIdentifier) == '.NETStandard' And ($(TargetFrameworkVersion) == 'v1.3' Or $(TargetFrameworkVersion) == 'v1.4')">
+      <ItemGroup>
+        <Reference Include="System.Runtime">
+          <HintPath>..\..\packages\System.Runtime\ref\netstandard1.3\System.Runtime.dll</HintPath>
+          <Private>False</Private>
+          <Paket>True</Paket>
+        </Reference>
+      </ItemGroup>
+    </When>
+    <When Condition="$(TargetFrameworkIdentifier) == '.NETStandard' And ($(TargetFrameworkVersion) == 'v1.5' Or $(TargetFrameworkVersion) == 'v1.6')">
+      <ItemGroup>
+        <Reference Include="System.Runtime">
+          <HintPath>..\..\packages\System.Runtime\ref\netstandard1.5\System.Runtime.dll</HintPath>
+          <Private>False</Private>
+          <Paket>True</Paket>
+        </Reference>
+      </ItemGroup>
+    </When>
+  </Choose>
+  <Choose>
+    <When Condition="$(TargetFrameworkIdentifier) == '.NETFramework' And $(TargetFrameworkVersion) == 'v4.6.3'">
+      <ItemGroup>
+        <Reference Include="System.Runtime.Extensions">
+          <HintPath>..\..\packages\System.Runtime.Extensions\lib\net462\System.Runtime.Extensions.dll</HintPath>
+          <Private>True</Private>
+          <Paket>True</Paket>
+        </Reference>
+      </ItemGroup>
+    </When>
+  </Choose>
+  <Choose>
+    <When Condition="$(TargetFrameworkIdentifier) == '.NETStandard' And $(TargetFrameworkVersion) == 'v1.6'">
+      <ItemGroup>
+        <Reference Include="System.Runtime.Handles">
+          <HintPath>..\..\packages\System.Runtime.Handles\ref\netstandard1.3\System.Runtime.Handles.dll</HintPath>
+          <Private>False</Private>
+          <Paket>True</Paket>
+        </Reference>
+      </ItemGroup>
+    </When>
+  </Choose>
+  <Choose>
+    <When Condition="$(TargetFrameworkIdentifier) == '.NETFramework' And $(TargetFrameworkVersion) == 'v4.6.3'">
+      <ItemGroup>
+        <Reference Include="System.Runtime.InteropServices">
+          <HintPath>..\..\packages\System.Runtime.InteropServices\lib\net463\System.Runtime.InteropServices.dll</HintPath>
+          <Private>True</Private>
+          <Paket>True</Paket>
+        </Reference>
+      </ItemGroup>
+    </When>
+  </Choose>
+  <Choose>
+    <When Condition="$(TargetFrameworkIdentifier) == '.NETFramework' And $(TargetFrameworkVersion) == 'v4.6.3'">
+      <ItemGroup>
+        <Reference Include="System.Runtime.InteropServices.RuntimeInformation">
+          <HintPath>..\..\packages\System.Runtime.InteropServices.RuntimeInformation\lib\net45\System.Runtime.InteropServices.RuntimeInformation.dll</HintPath>
+          <Private>True</Private>
+          <Paket>True</Paket>
+        </Reference>
+      </ItemGroup>
+    </When>
+    <When Condition="$(TargetFrameworkIdentifier) == '.NETStandard' And $(TargetFrameworkVersion) == 'v1.6'">
+      <ItemGroup>
+        <Reference Include="System.Runtime.InteropServices.RuntimeInformation">
+          <HintPath>..\..\packages\System.Runtime.InteropServices.RuntimeInformation\lib\netstandard1.1\System.Runtime.InteropServices.RuntimeInformation.dll</HintPath>
+          <Private>True</Private>
+          <Paket>True</Paket>
+        </Reference>
+      </ItemGroup>
+    </When>
+    <When Condition="($(TargetFrameworkIdentifier) == '.NETStandard' And $(TargetFrameworkVersion) == 'v1.6') Or ($(TargetFrameworkIdentifier) == '.NETFramework' And $(TargetFrameworkVersion) == 'v4.6.3')">
+      <ItemGroup>
+        <Reference Include="System.Runtime.InteropServices.RuntimeInformation">
+          <HintPath>..\..\packages\System.Runtime.InteropServices.RuntimeInformation\ref\netstandard1.1\System.Runtime.InteropServices.RuntimeInformation.dll</HintPath>
+          <Private>False</Private>
+          <Paket>True</Paket>
+        </Reference>
+      </ItemGroup>
+    </When>
+  </Choose>
+  <Choose>
+    <When Condition="$(TargetFrameworkIdentifier) == '.NETStandard' And $(TargetFrameworkVersion) == 'v1.6'">
+      <ItemGroup>
+        <Reference Include="System.Runtime.Loader">
+          <HintPath>..\..\packages\System.Runtime.Loader\lib\netstandard1.5\System.Runtime.Loader.dll</HintPath>
+          <Private>True</Private>
+          <Paket>True</Paket>
+        </Reference>
+      </ItemGroup>
+    </When>
+    <When Condition="($(TargetFrameworkIdentifier) == '.NETStandard' And $(TargetFrameworkVersion) == 'v1.6') Or ($(TargetFrameworkIdentifier) == '.NETFramework' And $(TargetFrameworkVersion) == 'v4.6.3')">
+      <ItemGroup>
+        <Reference Include="System.Runtime.Loader">
+          <HintPath>..\..\packages\System.Runtime.Loader\ref\netstandard1.5\System.Runtime.Loader.dll</HintPath>
+          <Private>False</Private>
+          <Paket>True</Paket>
+        </Reference>
+      </ItemGroup>
+    </When>
+  </Choose>
+  <Choose>
+    <When Condition="$(TargetFrameworkIdentifier) == '.NETStandard' And $(TargetFrameworkVersion) == 'v1.6'">
+      <ItemGroup>
+        <Reference Include="System.Runtime.Numerics">
+          <HintPath>..\..\packages\System.Runtime.Numerics\lib\netstandard1.3\System.Runtime.Numerics.dll</HintPath>
+          <Private>True</Private>
+          <Paket>True</Paket>
+        </Reference>
+      </ItemGroup>
+    </When>
+  </Choose>
+  <Choose>
+    <When Condition="$(TargetFrameworkIdentifier) == '.NETFramework' And $(TargetFrameworkVersion) == 'v4.6.3'">
+      <ItemGroup>
+        <Reference Include="System.Security.Cryptography.Algorithms">
+          <HintPath>..\..\packages\System.Security.Cryptography.Algorithms\lib\net463\System.Security.Cryptography.Algorithms.dll</HintPath>
+          <Private>True</Private>
+          <Paket>True</Paket>
+        </Reference>
+      </ItemGroup>
+    </When>
+    <When Condition="$(TargetFrameworkIdentifier) == '.NETStandard' And $(TargetFrameworkVersion) == 'v1.6'">
+      <ItemGroup>
+        <Reference Include="System.Security.Cryptography.Algorithms">
+          <HintPath>..\..\packages\System.Security.Cryptography.Algorithms\ref\netstandard1.6\System.Security.Cryptography.Algorithms.dll</HintPath>
+          <Private>False</Private>
+          <Paket>True</Paket>
+        </Reference>
+      </ItemGroup>
+    </When>
+  </Choose>
+  <Choose>
+    <When Condition="$(TargetFrameworkIdentifier) == '.NETFramework' And $(TargetFrameworkVersion) == 'v4.6.3'">
+      <ItemGroup>
+        <Reference Include="System.Security.Cryptography.Cng">
+          <HintPath>..\..\packages\System.Security.Cryptography.Cng\lib\net463\System.Security.Cryptography.Cng.dll</HintPath>
+          <Private>True</Private>
+          <Paket>True</Paket>
+        </Reference>
+      </ItemGroup>
+    </When>
+    <When Condition="$(TargetFrameworkIdentifier) == '.NETStandard' And $(TargetFrameworkVersion) == 'v1.6'">
+      <ItemGroup>
+        <Reference Include="System.Security.Cryptography.Cng">
+          <HintPath>..\..\packages\System.Security.Cryptography.Cng\ref\netstandard1.6\System.Security.Cryptography.Cng.dll</HintPath>
+          <Private>False</Private>
+          <Paket>True</Paket>
+        </Reference>
+      </ItemGroup>
+    </When>
+  </Choose>
+  <Choose>
+    <When Condition="$(TargetFrameworkIdentifier) == '.NETFramework' And $(TargetFrameworkVersion) == 'v4.6.3'">
+      <ItemGroup>
+        <Reference Include="System.Security.Cryptography.Csp">
+          <HintPath>..\..\packages\System.Security.Cryptography.Csp\lib\net46\System.Security.Cryptography.Csp.dll</HintPath>
+          <Private>True</Private>
+          <Paket>True</Paket>
+        </Reference>
+      </ItemGroup>
+    </When>
+    <When Condition="$(TargetFrameworkIdentifier) == '.NETStandard' And $(TargetFrameworkVersion) == 'v1.6'">
+      <ItemGroup>
+        <Reference Include="System.Security.Cryptography.Csp">
+          <HintPath>..\..\packages\System.Security.Cryptography.Csp\ref\netstandard1.3\System.Security.Cryptography.Csp.dll</HintPath>
+          <Private>False</Private>
+          <Paket>True</Paket>
+        </Reference>
+      </ItemGroup>
+    </When>
+  </Choose>
+  <Choose>
+    <When Condition="$(TargetFrameworkIdentifier) == '.NETFramework' And $(TargetFrameworkVersion) == 'v4.6.3'">
+      <ItemGroup>
+        <Reference Include="System.Security.Cryptography.Encoding">
+          <HintPath>..\..\packages\System.Security.Cryptography.Encoding\lib\net46\System.Security.Cryptography.Encoding.dll</HintPath>
+          <Private>True</Private>
+          <Paket>True</Paket>
+        </Reference>
+      </ItemGroup>
+    </When>
+    <When Condition="$(TargetFrameworkIdentifier) == '.NETStandard' And $(TargetFrameworkVersion) == 'v1.6'">
+      <ItemGroup>
+        <Reference Include="System.Security.Cryptography.Encoding">
+          <HintPath>..\..\packages\System.Security.Cryptography.Encoding\ref\netstandard1.3\System.Security.Cryptography.Encoding.dll</HintPath>
+          <Private>False</Private>
+          <Paket>True</Paket>
+        </Reference>
+      </ItemGroup>
+    </When>
+  </Choose>
+  <Choose>
+    <When Condition="($(TargetFrameworkIdentifier) == '.NETStandard' And $(TargetFrameworkVersion) == 'v1.6') Or ($(TargetFrameworkIdentifier) == '.NETFramework' And $(TargetFrameworkVersion) == 'v4.6.3')">
+      <ItemGroup>
+        <Reference Include="System.Security.Cryptography.OpenSsl">
+          <HintPath>..\..\packages\System.Security.Cryptography.OpenSsl\lib\netstandard1.6\System.Security.Cryptography.OpenSsl.dll</HintPath>
+          <Private>True</Private>
+          <Paket>True</Paket>
+        </Reference>
+      </ItemGroup>
+    </When>
+  </Choose>
+  <Choose>
+    <When Condition="$(TargetFrameworkIdentifier) == '.NETFramework' And $(TargetFrameworkVersion) == 'v4.6.3'">
+      <ItemGroup>
+        <Reference Include="System.Security.Cryptography.Primitives">
+          <HintPath>..\..\packages\System.Security.Cryptography.Primitives\lib\net46\System.Security.Cryptography.Primitives.dll</HintPath>
+          <Private>True</Private>
+          <Paket>True</Paket>
+        </Reference>
+      </ItemGroup>
+    </When>
+    <When Condition="$(TargetFrameworkIdentifier) == '.NETStandard' And $(TargetFrameworkVersion) == 'v1.6'">
+      <ItemGroup>
+        <Reference Include="System.Security.Cryptography.Primitives">
+          <HintPath>..\..\packages\System.Security.Cryptography.Primitives\lib\netstandard1.3\System.Security.Cryptography.Primitives.dll</HintPath>
+          <Private>True</Private>
+          <Paket>True</Paket>
+        </Reference>
+      </ItemGroup>
+    </When>
+  </Choose>
+  <Choose>
+    <When Condition="$(TargetFrameworkIdentifier) == '.NETFramework' And $(TargetFrameworkVersion) == 'v4.6.3'">
+      <ItemGroup>
+        <Reference Include="System.Security.Cryptography.X509Certificates">
+          <HintPath>..\..\packages\System.Security.Cryptography.X509Certificates\lib\net461\System.Security.Cryptography.X509Certificates.dll</HintPath>
+          <Private>True</Private>
+          <Paket>True</Paket>
+        </Reference>
+      </ItemGroup>
+    </When>
+    <When Condition="$(TargetFrameworkIdentifier) == '.NETStandard' And $(TargetFrameworkVersion) == 'v1.6'">
+      <ItemGroup>
+        <Reference Include="System.Security.Cryptography.X509Certificates">
+          <HintPath>..\..\packages\System.Security.Cryptography.X509Certificates\ref\netstandard1.4\System.Security.Cryptography.X509Certificates.dll</HintPath>
+          <Private>False</Private>
+          <Paket>True</Paket>
+        </Reference>
+      </ItemGroup>
+    </When>
+  </Choose>
+  <Choose>
+    <When Condition="($(TargetFrameworkIdentifier) == '.NETStandard' And $(TargetFrameworkVersion) == 'v1.0') Or ($(TargetFrameworkIdentifier) == 'WindowsPhone' And $(TargetFrameworkVersion) == 'v8.1')">
+      <ItemGroup>
+        <Reference Include="System.Text.Encoding">
+          <HintPath>..\..\packages\System.Text.Encoding\ref\netstandard1.0\System.Text.Encoding.dll</HintPath>
+          <Private>False</Private>
+          <Paket>True</Paket>
+        </Reference>
+      </ItemGroup>
+    </When>
+    <When Condition="$(TargetFrameworkIdentifier) == '.NETStandard' And ($(TargetFrameworkVersion) == 'v1.3' Or $(TargetFrameworkVersion) == 'v1.5' Or $(TargetFrameworkVersion) == 'v1.6')">
+      <ItemGroup>
+        <Reference Include="System.Text.Encoding">
+          <HintPath>..\..\packages\System.Text.Encoding\ref\netstandard1.3\System.Text.Encoding.dll</HintPath>
+          <Private>False</Private>
+          <Paket>True</Paket>
+        </Reference>
+      </ItemGroup>
+    </When>
+  </Choose>
+  <Choose>
+    <When Condition="$(TargetFrameworkIdentifier) == '.NETFramework' And $(TargetFrameworkVersion) == 'v4.6.3'">
+      <ItemGroup>
+        <Reference Include="System.Text.RegularExpressions">
+          <HintPath>..\..\packages\System.Text.RegularExpressions\lib\net463\System.Text.RegularExpressions.dll</HintPath>
+          <Private>True</Private>
+          <Paket>True</Paket>
+        </Reference>
+      </ItemGroup>
+    </When>
+    <When Condition="$(TargetFrameworkIdentifier) == '.NETStandard' And $(TargetFrameworkVersion) == 'v1.6'">
+      <ItemGroup>
+        <Reference Include="System.Text.RegularExpressions">
+          <HintPath>..\..\packages\System.Text.RegularExpressions\lib\netstandard1.6\System.Text.RegularExpressions.dll</HintPath>
+          <Private>True</Private>
+          <Paket>True</Paket>
+        </Reference>
+      </ItemGroup>
+    </When>
+  </Choose>
+  <Choose>
+    <When Condition="$(TargetFrameworkIdentifier) == '.NETStandard' And $(TargetFrameworkVersion) == 'v1.6'">
+      <ItemGroup>
+        <Reference Include="System.Threading">
+          <HintPath>..\..\packages\System.Threading\lib\netstandard1.3\System.Threading.dll</HintPath>
+          <Private>True</Private>
+          <Paket>True</Paket>
+        </Reference>
+      </ItemGroup>
+    </When>
+  </Choose>
+  <Choose>
+    <When Condition="($(TargetFrameworkIdentifier) == '.NETStandard' And $(TargetFrameworkVersion) == 'v1.0') Or ($(TargetFrameworkIdentifier) == 'WindowsPhone' And $(TargetFrameworkVersion) == 'v8.1')">
+      <ItemGroup>
+        <Reference Include="System.Threading.Tasks">
+          <HintPath>..\..\packages\System.Threading.Tasks\ref\netstandard1.0\System.Threading.Tasks.dll</HintPath>
+          <Private>False</Private>
+          <Paket>True</Paket>
+        </Reference>
+      </ItemGroup>
+    </When>
+    <When Condition="$(TargetFrameworkIdentifier) == '.NETStandard' And ($(TargetFrameworkVersion) == 'v1.3' Or $(TargetFrameworkVersion) == 'v1.5' Or $(TargetFrameworkVersion) == 'v1.6')">
+      <ItemGroup>
+        <Reference Include="System.Threading.Tasks">
+          <HintPath>..\..\packages\System.Threading.Tasks\ref\netstandard1.3\System.Threading.Tasks.dll</HintPath>
+          <Private>False</Private>
+          <Paket>True</Paket>
+        </Reference>
+      </ItemGroup>
+    </When>
+  </Choose>
+  <Choose>
+    <When Condition="($(TargetFrameworkIdentifier) == '.NETStandard' And $(TargetFrameworkVersion) == 'v1.6') Or ($(TargetFrameworkIdentifier) == '.NETFramework' And $(TargetFrameworkVersion) == 'v4.6.3')">
+      <ItemGroup>
+        <Reference Include="System.Threading.Tasks.Extensions">
+          <HintPath>..\..\packages\System.Threading.Tasks.Extensions\lib\netstandard1.0\System.Threading.Tasks.Extensions.dll</HintPath>
+          <Private>True</Private>
+          <Paket>True</Paket>
+        </Reference>
+      </ItemGroup>
+    </When>
+  </Choose>
+  <Choose>
+    <When Condition="$(TargetFrameworkIdentifier) == '.NETStandard' And $(TargetFrameworkVersion) == 'v1.6'">
+      <ItemGroup>
+        <Reference Include="System.Threading.Tasks.Parallel">
+          <HintPath>..\..\packages\System.Threading.Tasks.Parallel\lib\netstandard1.3\System.Threading.Tasks.Parallel.dll</HintPath>
+          <Private>True</Private>
+          <Paket>True</Paket>
+        </Reference>
+      </ItemGroup>
+    </When>
+  </Choose>
+  <Choose>
+    <When Condition="$(TargetFrameworkIdentifier) == '.NETStandard' And $(TargetFrameworkVersion) == 'v1.6'">
+      <ItemGroup>
+        <Reference Include="System.Threading.Thread">
+          <HintPath>..\..\packages\System.Threading.Thread\lib\netstandard1.3\System.Threading.Thread.dll</HintPath>
+          <Private>True</Private>
+          <Paket>True</Paket>
+        </Reference>
+      </ItemGroup>
+    </When>
+  </Choose>
+  <Choose>
+    <When Condition="$(TargetFrameworkIdentifier) == '.NETStandard' And $(TargetFrameworkVersion) == 'v1.6'">
+      <ItemGroup>
+        <Reference Include="System.Threading.ThreadPool">
+          <HintPath>..\..\packages\System.Threading.ThreadPool\lib\netstandard1.3\System.Threading.ThreadPool.dll</HintPath>
+          <Private>True</Private>
+          <Paket>True</Paket>
+        </Reference>
+      </ItemGroup>
+    </When>
+  </Choose>
+  <Choose>
+    <When Condition="($(TargetFrameworkIdentifier) == 'WindowsPhoneApp') Or ($(TargetFrameworkIdentifier) == '.NETStandard' And ($(TargetFrameworkVersion) == 'v1.0' Or $(TargetFrameworkVersion) == 'v1.1' Or $(TargetFrameworkVersion) == 'v1.2' Or $(TargetFrameworkVersion) == 'v1.3' Or $(TargetFrameworkVersion) == 'v1.4' Or $(TargetFrameworkVersion) == 'v1.5')) Or ($(TargetFrameworkIdentifier) == '.NETFramework' And ($(TargetFrameworkVersion) == 'v4.5' Or $(TargetFrameworkVersion) == 'v4.5.1' Or $(TargetFrameworkVersion) == 'v4.5.2' Or $(TargetFrameworkVersion) == 'v4.5.3' Or $(TargetFrameworkVersion) == 'v4.6' Or $(TargetFrameworkVersion) == 'v4.6.1' Or $(TargetFrameworkVersion) == 'v4.6.2' Or $(TargetFrameworkVersion) == 'v4.6.3')) Or ($(TargetFrameworkIdentifier) == 'WindowsPhone' And ($(TargetFrameworkVersion) == 'v8.0' Or $(TargetFrameworkVersion) == 'v8.1'))">
+      <ItemGroup>
+        <Reference Include="System.ValueTuple">
+          <HintPath>..\..\packages\System.ValueTuple\lib\netstandard1.0\System.ValueTuple.dll</HintPath>
+          <Private>True</Private>
+          <Paket>True</Paket>
+        </Reference>
+      </ItemGroup>
+    </When>
+    <When Condition="$(TargetFrameworkIdentifier) == '.NETFramework' And $(TargetFrameworkVersion) == 'v4.0'">
+      <ItemGroup>
+        <Reference Include="System.ValueTuple">
+          <HintPath>..\..\packages\System.ValueTuple\lib\portable-net40+sl4+win8+wp8\System.ValueTuple.dll</HintPath>
+          <Private>True</Private>
+          <Paket>True</Paket>
+        </Reference>
+      </ItemGroup>
+    </When>
+  </Choose>
+  <Choose>
+    <When Condition="$(TargetFrameworkIdentifier) == '.NETFramework' And $(TargetFrameworkVersion) == 'v4.6.3'">
+      <ItemGroup>
+        <Reference Include="System.Xml">
+          <Paket>True</Paket>
+        </Reference>
+        <Reference Include="System.Xml.ReaderWriter">
+          <HintPath>..\..\packages\System.Xml.ReaderWriter\lib\net46\System.Xml.ReaderWriter.dll</HintPath>
+          <Private>True</Private>
+          <Paket>True</Paket>
+        </Reference>
+      </ItemGroup>
+    </When>
+    <When Condition="$(TargetFrameworkIdentifier) == '.NETStandard' And $(TargetFrameworkVersion) == 'v1.6'">
+      <ItemGroup>
+        <Reference Include="System.Xml.ReaderWriter">
+          <HintPath>..\..\packages\System.Xml.ReaderWriter\lib\netstandard1.3\System.Xml.ReaderWriter.dll</HintPath>
+          <Private>True</Private>
+          <Paket>True</Paket>
+        </Reference>
+      </ItemGroup>
+    </When>
+  </Choose>
+  <Choose>
+    <When Condition="$(TargetFrameworkIdentifier) == '.NETFramework' And $(TargetFrameworkVersion) == 'v4.6.3'">
+      <ItemGroup>
+        <Reference Include="System.Xml.Linq">
+          <Paket>True</Paket>
+        </Reference>
+      </ItemGroup>
+    </When>
+    <When Condition="$(TargetFrameworkIdentifier) == '.NETStandard' And $(TargetFrameworkVersion) == 'v1.6'">
+      <ItemGroup>
+        <Reference Include="System.Xml.XDocument">
+          <HintPath>..\..\packages\System.Xml.XDocument\lib\netstandard1.3\System.Xml.XDocument.dll</HintPath>
+          <Private>True</Private>
+          <Paket>True</Paket>
+        </Reference>
+      </ItemGroup>
+    </When>
+  </Choose>
+  <Choose>
+    <When Condition="$(TargetFrameworkIdentifier) == '.NETFramework' And $(TargetFrameworkVersion) == 'v4.0'">
+      <ItemGroup>
+        <Reference Include="Unquote">
+          <HintPath>..\..\packages\Unquote\lib\net40\Unquote.dll</HintPath>
+          <Private>True</Private>
+          <Paket>True</Paket>
+        </Reference>
+      </ItemGroup>
+    </When>
+    <When Condition="$(TargetFrameworkIdentifier) == '.NETFramework' And ($(TargetFrameworkVersion) == 'v4.5' Or $(TargetFrameworkVersion) == 'v4.5.1' Or $(TargetFrameworkVersion) == 'v4.5.2' Or $(TargetFrameworkVersion) == 'v4.5.3' Or $(TargetFrameworkVersion) == 'v4.6' Or $(TargetFrameworkVersion) == 'v4.6.1' Or $(TargetFrameworkVersion) == 'v4.6.2' Or $(TargetFrameworkVersion) == 'v4.6.3')">
+      <ItemGroup>
+        <Reference Include="Unquote">
+          <HintPath>..\..\packages\Unquote\lib\net45\Unquote.dll</HintPath>
+          <Private>True</Private>
+          <Paket>True</Paket>
+        </Reference>
+      </ItemGroup>
+    </When>
+    <When Condition="($(TargetFrameworkIdentifier) == 'WindowsPhoneApp') Or ($(TargetFrameworkIdentifier) == '.NETCore') Or ($(TargetFrameworkIdentifier) == '.NETStandard' And ($(TargetFrameworkVersion) == 'v1.0' Or $(TargetFrameworkVersion) == 'v1.1' Or $(TargetFrameworkVersion) == 'v1.2' Or $(TargetFrameworkVersion) == 'v1.3' Or $(TargetFrameworkVersion) == 'v1.4' Or $(TargetFrameworkVersion) == 'v1.5' Or $(TargetFrameworkVersion) == 'v1.6')) Or ($(TargetFrameworkIdentifier) == '.NETCoreApp' And $(TargetFrameworkVersion) == 'v1.0') Or ($(TargetFrameworkIdentifier) == 'WindowsPhone' And ($(TargetFrameworkVersion) == 'v8.0' Or $(TargetFrameworkVersion) == 'v8.1')) Or ($(TargetFrameworkIdentifier) == 'MonoAndroid') Or ($(TargetFrameworkIdentifier) == 'MonoTouch') Or ($(TargetFrameworkIdentifier) == 'Xamarin.iOS') Or ($(TargetFrameworkIdentifier) == 'Xamarin.Mac') Or ($(TargetFrameworkProfile) == 'Profile7') Or ($(TargetFrameworkProfile) == 'Profile31') Or ($(TargetFrameworkProfile) == 'Profile32') Or ($(TargetFrameworkProfile) == 'Profile44') Or ($(TargetFrameworkProfile) == 'Profile49') Or ($(TargetFrameworkProfile) == 'Profile78') Or ($(TargetFrameworkProfile) == 'Profile84') Or ($(TargetFrameworkProfile) == 'Profile111') Or ($(TargetFrameworkProfile) == 'Profile151') Or ($(TargetFrameworkProfile) == 'Profile157') Or ($(TargetFrameworkProfile) == 'Profile259')">
+      <ItemGroup>
+        <Reference Include="Unquote">
+          <HintPath>..\..\packages\Unquote\lib\portable-net45+netcore45+wpa81+wp8+MonoAndroid1+MonoTouch1\Unquote.dll</HintPath>
+          <Private>True</Private>
+          <Paket>True</Paket>
+        </Reference>
+      </ItemGroup>
+    </When>
+  </Choose>
 </Project>