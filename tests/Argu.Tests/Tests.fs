--- conflicted
+++ resolved
@@ -219,17 +219,14 @@
         let _ = parser.ParseCommandLine [|"--assignment"; "value"|]
         ()
 
-<<<<<<< HEAD
     [<Test>]
     let ``19. Slash in Commandline`` () =
         let args = [| "--mandatory-arg" ; "true" ; "/D" |]
         let results = parser.ParseCommandLine args
         results.Contains <@ Detach @> |> should equal true
 
-        [<Test; ExpectedException(typeof<ArgumentException>)>]
-=======
+    
     [<Test; ExpectedException(typeof<ArgumentException>)>]
->>>>>>> 56bb8d48
     let ``20. Should fail wenn Usage, Mandatory and raiseOnUsage = true`` () =
         let args = [| "/h" |]
         let _ = parser.ParseCommandLine (args, raiseOnUsage = true)
