--- conflicted
+++ resolved
@@ -734,7 +734,6 @@
         raises<ArgumentException> <@ result.Contains <@ let wrapper = List in wrapper @> @>
         raises<ArgumentException> <@ result.Contains <@ wrapper @> @>
 
-<<<<<<< HEAD
     type SubCommand =
         | SubParameter
     with
@@ -768,11 +767,9 @@
             test <@ r.Parser.PrintUsage().Contains "will be hidden" |> not @>
         | _ -> failwithf "never should get here"
 
-=======
 #endif
 
 #if CORECLR
     [<EntryPoint>]
     let main _argv = 0
->>>>>>> 8fcb2ed0
 #endif