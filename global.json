{
<<<<<<< HEAD
    "sdk": {
        "version": "1.0.0-preview2-1-003177"
    },
    "projects":[ "src", "tests" ]
=======
  "sdk": {
    "version": "1.0.1"
  }
>>>>>>> 8fcb2ed0
}<|MERGE_RESOLUTION|>--- conflicted
+++ resolved
@@ -1,12 +1,6 @@
 {
-<<<<<<< HEAD
     "sdk": {
         "version": "1.0.0-preview2-1-003177"
     },
     "projects":[ "src", "tests" ]
-=======
-  "sdk": {
-    "version": "1.0.1"
-  }
->>>>>>> 8fcb2ed0
 }